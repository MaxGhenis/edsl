--- conflicted
+++ resolved
@@ -62,11 +62,8 @@
 sphinx = "^7.2.6"
 toml = "^0.10.2"
 toml-sort = "^0.23.1"
-<<<<<<< HEAD
+sphinx-copybutton = "^0.5.2"
 pylint = "^3.1.0"
-=======
-sphinx-copybutton = "^0.5.2"
->>>>>>> ae1a9146
 
 [tool.tomlsort]
 all = true
