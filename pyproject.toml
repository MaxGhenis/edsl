[build-system]
build-backend = "poetry.core.masonry.api"
requires = ["poetry-core", "setuptools<72.0"]

[tool.poetry]
authors = ["Apostolos Filippas <apostolos@expectedparrot.com>", "John Horton <john@expectedparrot.com>", "Robin Horton <robin@expectedparrot.com>"]
classifiers = ["Topic :: Scientific/Engineering :: Artificial Intelligence", "Topic :: Software Development :: Libraries :: Application Frameworks", "Topic :: Software Development :: Libraries :: Python Modules"]
description = "Create and analyze LLM-based surveys"
documentation = "https://docs.expectedparrot.com"
homepage = "https://www.expectedparrot.com/"
include = ["edsl/questions/templates/**/*"]
keywords = ["LLM", "social science", "surveys", "user research"]
license = "MIT"
name = "edsl"
readme = "README.md"
version = "0.1.39.dev1"

[tool.poetry.dependencies]
python = ">=3.9.1,<3.13"
setuptools = "<72.0"
numpy = "^1.22"
sqlalchemy = "^2.0.23"
python-dotenv = "^1.0.0"
openai = "^1.4.0"
jinja2 = "^3.1.2"
rich = "^13.7.0"
simpleeval = "^0.9.13"
jupyter = "^1.0.0"
pandas = "^2.1.4"
tenacity = "^8.2.3"
python-docx = "^1.1.0"
nest-asyncio = "^1.5.9"
aiohttp = "^3.9.1"
markdown2 = "^2.4.11"
pydot = "^2.0.0"
anthropic = "^0.23.1"
pygments = "^2.17.2"
matplotlib = ">=3.8,<3.9"
pymupdf = "^1.24.4"
restrictedpython = "^7.1"
pyreadstat = "^1.2.7"
groq = "^0.9.0"
boto3 = "^1.34.161"
azure-ai-inference = "^1.0.0b3"
openpyxl = "^3.1.5"
json-repair = "^0.28.4"
mistralai = "^1.0.2"
urllib3 = ">=1.25.4,<1.27"
google-generativeai = "^0.8.2"
tabulate = "^0.9.0"
<<<<<<< HEAD
pypdf2 = "^3.0.1"
python-pptx = "^1.0.2"
=======
platformdirs = "^4.3.6"
>>>>>>> 050c5661

[tool.poetry.dependencies.black]
extras = ["jupyter"]
version = "^24.4.2"

[tool.poetry.group.dev.dependencies]
coverage = "^7.3.3"
fastapi = "^0.112.1"
mypy = "^1.7.1"
myst-parser = "^3.0.1"
nbformat = "^5.9.2"
nbsphinx = "^0.9.3"
polyfactory = "^2.16.2"
pre-commit = "^3.6.0"
pydocstyle = "^6.3.0"
pylint = "^3.1.0"
pytest = "^7.4.3"
pytest-asyncio = "^0.23.5"
pytest-env = "^1.1.3"
pytest-html = "^4.1.1"
pytest-mock = "^3.12.0"
pytest-profiling = "^1.7.0"
pytest-xdist = "^3.5.0"
sphinx = "^7.2.6"
sphinx-copybutton = "^0.5.2"
sphinx-fontawesome = "^0.0.6"
sphinx-rtd-theme = "^2.0.0"
toml = "^0.10.2"
toml-sort = "^0.23.1"
uvicorn = "^0.30.6"

[tool.tomlsort.overrides."tool.poetry.dependencies"]
table_keys = false


[project.entry-points."edsl.scenarios.file_handlers"]
pdf = "edsl.scenarios.handlers.pdf:PdfMethods"
docx = "edsl.scenarios.handlers.docx:DocxMethods"<|MERGE_RESOLUTION|>--- conflicted
+++ resolved
@@ -48,12 +48,9 @@
 urllib3 = ">=1.25.4,<1.27"
 google-generativeai = "^0.8.2"
 tabulate = "^0.9.0"
-<<<<<<< HEAD
 pypdf2 = "^3.0.1"
 python-pptx = "^1.0.2"
-=======
 platformdirs = "^4.3.6"
->>>>>>> 050c5661
 
 [tool.poetry.dependencies.black]
 extras = ["jupyter"]
