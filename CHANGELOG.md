# Changelog

## [0.1.47] - TBD
### Added
<<<<<<< HEAD
- (*In progress*) `Results` method `spot_issues()` runs a survey to spot issues and suggest revised versions of any prompts that did not generate responses in your original survey (i.e., any user/system prompts where your results show a null answer and raw model response). You can optionally pass a list of models to use to run the meta-survey instead of the default model. See details on the meta-questions that are used and how it works: https://www.expectedparrot.com/content/385734e7-7767-4464-9ebd-0b009dd2e15f. We plan to make this a free feature of surveys run remotely.

- (*In progress*) A universal remote cache is automatically available for retrieving responses that have been previously run by any user at the Expected Parrot server (i.e., if you run a question that you or anyone else has run before, you will retrieve that response at no cost to you). It is available for all jobs run remotely by default, and new responses for any remote jobs are automatically added to it. If you want to draw fresh responses you can use `run(fresh_cache=True)` or `run(cache=Cache()`. If you want to draw responses from a different cache you can use `run(cache=<my_cache>)` (insert your own cache object). If you draw a fresh response for a question that has already been run, the new response is also added to the universal remote cache with an index (`n=2`, etc.). Universal remote cache is not available for jobs run locally. See the [remote cache](https://docs.expectedparrot.com/en/latest/remote_caching.html) section for more details.
=======


## [0.1.46] - 2025-03-01
### Added
- A universal remote cache (URC) is available for retrieving responses to any questions that have been run at the Expected Parrot server. If you re-run a question that anyone has run before, you can retrieve that response at no cost to you. This cache is available for all jobs run remotely by default, and new responses are automatically added to it. If you want to draw fresh responses you can use `run(fresh=True)`. If you draw a fresh response for a question that has already been run, the new response is also added to the URC with an iteration index. The URC is not available for jobs run locally. See the [remote cache](https://docs.expectedparrot.com/en/latest/remote_caching.html) section for details and FAQ.

- `ScenarioList` methods for concatenating and collapsing scenarios in a scenario list:

* `concatenate()` can be used to concatenate specified fields into a single string field

* `concatenate_to_list()` can be used to concatenate specified fields into a single list field 

* `concatenate_to_set()` can be used to concatenate specified fields into a single set field 

* `collapse()` can be used to collapse a scenario list by grouping on all fields except a specified field

See [examples](https://docs.expectedparrot.com/en/latest/scenarios.html#combining-scenarios).

- `ScenarioList` method `from_sqlite()` can be used to create a scenario list from a SQLite database.

### Fixed
- Bug causing some tokens generated to be omitted from results when skip logic was applied.


## [0.1.45] - 2025-02-27
### Added
- `ScenarioList` method `from_dta()` creates a scenario list from a Stata file.

- `Results` method `flatten()` will flatten a field of dictionaries into separate fields. It takes a list of the fields to flatten and a boolean indicator whether to preserve the original fields in the new `Results` object that is returned. [See example](https://docs.expectedparrot.com/en/latest/results.html#flattening-resuls).

- `Results` method `report()` generates a report of selected columns in markdown by iterating through the rows, presented as observations. You can optionally pass headers, a divider and a limit on the number of observations to include. It can be useful if you want to display some sample part of larger results in a working notebook you are sharing. [See example](https://docs.expectedparrot.com/en/latest/results.html#generating-a-report).

- `Survey` method `show_flow()` can now also be called on a `Jobs` object, and will show any scenarios and/or agent traits that that you have added to questions. [See examples](https://docs.expectedparrot.com/en/latest/docs/surveys.html#show-flow).
>>>>>>> 67d36dec


## [0.1.44] - 2025-02-14
### Added
- Xai models are now available. If you have your own key, you can add it to your Keys page at your Coop account or add `XAI_API_KEY=<your_key_here>` to your `.env` file.

- `Survey` method `humanize()` will create a web-based version of your survey to share with humans. Responses are automatically added to a `Results` object that you can access at your account. *This feature is live but in development.*  


## [0.1.43] - 2025-02-11 
### Added
- You can now use your own keys from service providers to run jobs remotely at the Expected Parrot server, and store them at the [Keys](https://www.expectedparrot.com/home/keys) page of your [Coop account](https://www.expectedparrot.com/login) (in lieu of your `.env` file). You can also grant access to other users (without sharing the keys directly), set limits on their usage and set RPM/TPM limits.

- You can run a remote survey in the background (and then continue working or not) by calling `run(background=True)`. You can check the status of the job at any time by (1) viewing the progress bar page (the link is returned while your job is running), (2) calling `results.fetch()` (which will return a status update every 1.0 seconds or the `polling_interval` that you specify, or the completed results) or (3) calling the results as usual, e.g., `results.columns`. Additional planned features: request email notification when your job is completed. See an [example](https://docs.expectedparrot.com/en/latest/run_background.html).

- Method `ScenarioList.from_pdf_to_image(<filename>)` generates a scenario for each page of a pdf converted into a jpeg (to use as an image instead of converting to text). Companion method `Scenario.from_pdf_to_image(<filename>)` generates a key/value for each page within the same scenario object to allow you to use multiple images at the same time. See a [notebook of examples](https://www.expectedparrot.com/content/ea777fab-9cb1-4738-8fa3-bbdef20ed60d).

- You can now pull an object from Coop using its alias. Alias routes were previously of the form expectedparrot.com/<owner_username>/<alias>, They are now of the form expectedparrot.com/content/<owner_username>/<alias>.

- You can now see Mermaid diagrams and inline math in Coop notebooks.

### Fixed
- Improved methods and moved tasks to background to prevent some timeout errors.

- Upgrated connection for Anthropic models.

- Fixed a bug preventing iterations on remote inference.


## [0.1.42] - 2025-01-24
### Added
- DeepSeek models are now available (e.g., try `Model("deepseek-reasoner")`). If you have your own key, you can add it to your Keys page at your Coop account or add `DEEPSEEK_API_KEY=<your_key_here>` to your `.env` file.

- The name of the inference service is now included in the `Model` parameters and `Results` objects. This can be useful when the same model is provided by multiple services.

- The model pricing page at Coop shows daily test results for available models: https://www.expectedparrot.com/home/pricing. The same information can also be returned by calling the method `Model.check_working_models()`. Check the models for a particular service provider by passing the name of the service: `Model.check_working_models(service="google")`.

### Changed
- Default size limits on question texts have been removed.


## [0.1.41] - 2025-01-19
### Changed
- Modified default RPM to avoid timeout issues.


## [0.1.40] - 2025-01-15
### Added
- Question type `QuestionDict` returns a response as a dictionary with specified keys and (optionally) specified value types and descriptions. Details: https://docs.expectedparrot.com/en/latest/questions.html#questiodict-class

### Changed
- Results of jobs run remotely are no longer automatically synced to your local cache. Now, a new cache for results is automatically generated and attached to a results object; you can access it by calling `results.cache`. Results now also include the following fields for the associated cache: `cache_keys.<question_name>_cache_key` (the unique identifier for a cache entry) and `cache_used.<question_name>_cache_used` (an indicator whether the default cache was used to provide the response--this is either your local cache or remote cache, or a cache that was passed to the `run` method, if used instead of local or remote).

- Improvements to the web-based progress bar for remote jobs.

### Fixed
- Occasional timeout issue should be fixed by modifications to caching noted above.


## [0.1.39] - 2025-01-08
### Added
- Question type `QuestionMatrix`. Details: https://docs.expectedparrot.com/en/latest/questions.html#questionmatrix-class

- A `join()` method for objects. 

- `FileStore` method `create_link()` embeds a file in the HTML of a notebook and generates a download link for it. Examples: https://docs.expectedparrot.com/en/latest/filestore.html

### Changed
- Exceptions report is displayed as a clickable link.

- Improvements to table display of results returned by `select()` method.

- Improvements to status messages displayed in a table log when a job is running.

- `Model.available()` now uses Coop by default (all models available with remote inference are returned). If remote inference is not activated then only models available locally are returned (based on stored personal API keys).

### Fixed
- Progress bar shows total interviews instead of total unique interviews (iterations may be >1).


## [0.1.38] - 2024-11-26
### Added
- `Results` are now automatically displayed in a scrollable table when you call `select()` on them. You can also call `table().long()` to display results in a long-view table. This replaces the need to call `print(format="rich")`. See examples in the starter tutorial.

### Changed
- The progress bar is now web-based and a link to view it in a new tab is automatically returned when you call the `run()` method on a survey (`progress_bar=True` by default). See examples in the starter tutorial.

### Fixed
- Results were automatically appending cache; this was removed.


## [0.1.37] - 2024-11-14
### Added
- EDSL Authentication Token:  If you attempt to run a survey remotely without having stored your EXPECTED_PARROT_API_KEY, a message will appear providing a Coop login link. Clicking this link and logging in will automatically store your key in your *.env* file.

### Changed
- The `AgentList` method `from_csv()` now allows you to (optionally) automatically specify the `name` parameters for agents by including a column "name" in the CSV. Other columns are (still) passed as agent `traits`. See an example: https://docs.expectedparrot.com/en/latest/agents.html#from-a-csv-file

- The `Job` method `run()` now takes a parameter `remote_inference_results_visibility` to set the visibility of results of jobs that are being run remotely. The allowed visibility settings are `public`, `private` and `unlisted` (the default setting is unlisted). This parameter has the same effect as passing the parameter `visibility` to the `push()` and `patch()` methods for posting and updating objects at the Coop. For example, these commands have the same effect when remote inference activated:

```
Survey.example().run() 
```
```
Survey.example().run(remote_inference_visibility="unlisted")
```

### Fixed
- Bug in using f-strings and scenarios at once. Example usage: https://docs.expectedparrot.com/en/latest/scenarios.html#using-f-strings-with-scenarios

- Bug in optional question parameters `answering_instructions` and `question_presentation`, which can be used to modify user prompts separately from modifying question texts. Example usage: https://docs.expectedparrot.com/en/latest/questions.html#optional-question-parameters


## [0.1.36] - 2024-10-28
### Added
- Method `show_prompts()` can be called on a `Survey` to display the user prompt and system prompt. This is in addition to the existing method `prompts()` that is called on a `Job` which will return the prompts and additional information about the questions, agents, models and estimated costs. Learn more: https://docs.expectedparrot.com/en/latest/prompts.html

- Documentation on storing API keys as "secrets" for using EDSL in Colab.

### Changed
- `Conversation` module works with multiple models at once.

- Improved features for adding new models.


## [0.1.35] - 2024-10-17
### Fixed
- Access to Open AI o1 models


## [0.1.34] - 2024-10-15
### Added
- Survey Builder is a new interface for creating and launching hybrid human-AI surveys. It is fully integrated with EDSL and Coop. Get access by activating beta features from your Coop account profile page. Learn more: https://docs.expectedparrot.com/en/latest/survey_builder.html

- `Jobs` method `show_prompts()` returns a table showing the user and system prompts that will be used with a survey, together with information about the agent and model and estimated cost for each interview. `Jobs` method `prompts` returns the information in a dataset.

- `Scenario` objects can contain multiple images to be presented to a model at once (works with Google models).

### Fixed
- Bug in piping a `ScenarioList` containing multiple lists of `question_options` to use with questions.


## [0.1.33] - 2024-09-26
### Added 

- Optional parameters for `Question` objects:
    - `include_comment = False` prevents a `comment` field from being added to a question (default is `True`: all question types other than free text automatically include a field for the model to comment on its answer, unless this parameter is passed) 
    - `use_code = True` modifies user prompts for question types that take `question_options` to instruct the model to return the integer code for an option instead of the option value (default is `False`)
    - `answering_instructions` and `question_presentation` allow you to control exact prompt language and separate instructions for the presentation of a question
    - `permissive = True` turns off enforcement of question constraints (e.g., if min/max selections for a checkbox question have been specified, you can set `permissive = True` to allow responses that contain fewer or greater selections) (default is `False`)

- Methods for `Question` objects:
    - `loop()` generates a list of versions of a question for a `ScenarioList` that is passed to it. Questions are constructed with a `{{ placeholder }}` for a scenario as usual, but each scenario value is added to the question when it is created instead of when a survey is run (which is done with the `by()` method). Survey results for looped questions include fields for each unique question but no `scenario` field. See examples: https://docs.expectedparrot.com/en/latest/starter_tutorial.html#adding-scenarios-using-the-loop-method and https://docs.expectedparrot.com/en/latest/scenarios.html#looping 

- Methods for `ScenarioList` objects:
    - `unpivot()` expands a scenario list by specified identifiers
    - `pivot()` undoes `unpivot()`, collapsing scenarios by identifiers
    - `give_valid_names()` generates valid Pythonic identifiers for scenario keys
    - `group_by()` groups scenarios by identifiers or applies a function to the values of the specified variables
    - `from_wikipedia_table()` converts a Wikipedia table into a scenario list. See examples: https://docs.expectedparrot.com/en/latest/notebooks/scenario_list_wikipedia.html
    - `to_docx()` exports scenario lists as structured Docx documents

- Optional parameters for `Model` objects: 
    - `raise_validation_errors = False` causes exceptions to only be raised (interrupting survey execution) when a model returns nothing at all (default: `raise_validation_errors = True`)
    - `print_exceptions = False` causes exceptions to not be printed at all (default: `print_exceptions = True`)

- Columns in `Results` for monitoring token usage:
    - `generated_tokens` shows the tokens that were generated by the model
    - `raw_model_response.<question_name>_cost` shows the cost of the result for the question, applying the token quanities & prices
    - `raw_model_response.<question_name>_one_usd_buys` shows the number of results for the question that 1USD will buy
    - `raw_model_response.<question_name>_raw_model_response` shows the raw response for the question

- Methods for `Results` objects:
    - `tree()` displays a nested tree for specified components
    - `generate_html()` and `save_html()` generate and save HTML code for displaying results

### Changed
- General improvements to exceptions reports. 

- General improvements to the progress bar: `survey.run(progress_bar=True)`

- Question validation methods no longer use JSON. This will eliminate exceptions relating to JSON errors previously common to certain models.

- Base agent instructions template is not added to a job if no agent is used with a survey (reducing tokens).

- The `select()` method (for `Results` and `ScenarioList`) now allows partial match on key names to save typing.

### Fixed
- Bug in enforcement of token/rate limits.

- Bug in generation of exceptions report that excluded agent information.


## [0.1.32] - 2024-08-19
### Added
- Models: AWS Bedrock & Azure

- Question: New method `loop()` allows you to create versions of questions when you are constructing a survey. It takes a `ScenarioList()` as a parameter and returns a list of `Question` objects.

### Fixed
- Bug in `Survey` question piping prevented you from adding questions after piping.


## [0.1.31] - 2024-08-15

- `ScenarioList.from_sqlite` allows you to create a list of scenarios from a SQLite table.

- Added LaTeX support to SQL outputs and ability to write to files: `Results.print(format="latex", filename="example.tex")`

- Options that we think of as "terminal", such as `sql()`, `print()`, `html()`, etc., now take a `tee` boolean that causes them to return `self`. This is useful for chaining, e.g., if you run `print(format = "rich", tee = True)` it will return `self`, which allows you do also run `print(format = "rich", tee = True).print(format = "latex", filename = "example.tex")`.


## [0.1.30] - 2024-07-28
### Added
- Ability to create a `Scenario` for `question_options`. Example:
```
from edsl import QuestionMultipleChoice, Scenario

q = QuestionMultipleChoice(
    question_name = "capital_of_france",
    question_text = "What is the capital of France?", 
    question_options = "{{question_options}}"
)

s = Scenario({'question_options': ['Paris', 'London', 'Berlin', 'Madrid']})

results = q.by(s).run()
```


## [0.1.29] - 2024-07-21
### Added
- Prompts visibility: Call `prompts()` on a `Jobs` object for a survey to inspect the prompts that will be used in a survey before running it. For example:
```
from edsl import Model, Survey
j = Survey.example().by(Model()) 
j.prompts().print(format="rich")
```

- Piping: Use agent traits and components of questions (question_text, answer, etc.) as inputs to other questions in a survey (e.g., `question_text = "What is your last name, {{ agent.first_name }}?"` or `question_text = "Name some examples of {{ prior_q.answer }}"` or `question_options = ["{{ prior_q.answer[0]}}", "{{ prior_q.answer[1] }}"]`). Examples: https://docs.expectedparrot.com/en/latest/surveys.html#id2

- Agent traits: Call agent traits directly (e.g., `Agent.example().age` will return `22`).

### Fixed
- A bug in piping to allow you to pipe an `answer` into `question_options`. Examples: https://docs.expectedparrot.com/en/latest/surveys.html#id2


## [0.1.28] - 2024-07-09
### Added
- Method `add_columns()` allows you to add columns to `Results`.

- Class `ModelList` allows you to create a list of `Model` objects, similar to `ScenarioList` and `AgentList`.

### Changed
### Fixed
### Deprecated
### Removed


## [0.1.27] - 2024-06-28
### Added
- `Conjure` module allows you to import existing survey data and reconstruct it as EDSL objects. 
See details on methods `to_survey()`, `to_results()`, `to_agent_list()` and renaming/modifying objects: https://docs.expectedparrot.com/en/latest/conjure.html

### Changed
- Method `rename()` allows you to rename questions, agents, scenarios, results.

### Fixed
- New language models from OpenAI, Anthropic, Google will be added automatically when they are released by the platforms.


## [0.1.26] - 2024-06-10
### Fixed
- Removed an errant break point in language models module.


## [0.1.25] - 2024-06-10
### Added
- `Scenario.rename()` allows you to rename fields of a scenario.

- `Scenario.chunk()` allows you to split a field into chunks of a given size based on `num_word` or `num_lines`, creating a `ScenarioList`.

- `Scenario.from_html()` turns the contents of a website into a scenario.

- `Scenario.from_image()` creates an image scenario to use with a vision model (e.g., GPT-4o).

- `ScenarioList.sample()` allows you to take a sample from a scenario list.

- `ScenarioList.tally()` allows you to tally fields in scenarios.

- `ScenarioList.expand()` allows you to expand a scenario by a field in it, e.g., if a scenario field contains a list the method can be used to break it into separate scenarios.

- `ScenarioList.mutate()` allows you to add a key/value to each scenario.

- `ScenarioList.order_by()` allows you to order the scenarios.

- `ScenarioList.filter()` allows you to filter the scenarios based on a logical expression.

- `ScenarioList.from_list()` allows you to create a ScenarioList from a list of values and specified key.

- `ScenarioList.add_list()` allows you to use a list to add values to individual scenarios.

- `ScenarioList.add_value()` allows you to add a value to all the scenarios.

- `ScenarioList.to_dict()` allows you to turn a ScenarioList into a dictionary.

- `ScenarioList.from_dict()` allows you to create a ScenarioList from a dictionary.

- `Results.drop()` complements `Results.select()` for identifying the components that you want to print in a table. 

- `ScenarioList.drop()` similarly complements `ScenarioList.select()`.

### Changed
- Improvements to exceptions reports: Survey run exceptions now include the relevant job components and are optionally displayed in an html report.


## [0.1.24] - 2024-05-28
### Added 
- We started a blog! https://blog.expectedparrot.com

- `Agent`/`AgentList` method `remove_trait(<trait_key>)` allows you to remove a trait by name. This can be useful for comparing combinations of traits.

- `Agent`/`AgentList` method `translate_traits(<codebook_dict>)` allows you to modify traits based on a codebook passed as dictionary. Example:
```
agent = Agent(traits = {"age": 45, "hair": 1, "height": 5.5})
agent.translate_traits({"hair": {1:"brown"}})
```
This will return: `Agent(traits = {'age': 10, 'hair': 'brown', 'height': 5.5})`

- `AgentList` method `get_codebook(<filename>)` returns the codebook for a CSV file.

- `AgentList` method `from_csv(<filename>)` loads an `AgentList` from a CSV file with the column names as `traits` keys. Note that the CSV column names must be valid Python identifiers (e.g., `current_age` and not `current age`).

- `Results` method `to_scenario_list()` allows you to turn any components of results into a list of scenarios to use with other questions. A default parameter `remove_prefixes=True` will remove the results component prefixes `agent.`, `answer.`, `comment.`, etc., so that you don't have to modify placeholder names for the new scenarios. Example: https://docs.expectedparrot.com/en/latest/scenarios.html#turning-results-into-scenarios

- `ScenarioList` method `to_agent_list()` converts a `ScenarioList` into an `AgentList`. 

- `ScenarioList` method `from_pdf(<filename>)` allows you to import a PDF and automatically turn the pages into a list of scenarios. Example: https://docs.expectedparrot.com/en/latest/scenarios.html#turning-pdf-pages-into-scenarios

- `ScenarioList` method `from_csv(<filename>)` allows you to import a CSV and automatically turn the rows into a list of scenarios. 

- `ScenarioList` method `from_pandas(<dataframe>)` allows you to import a pandas dataframe and automatically turn the rows into a list of scenarios. 

- `Scenario` method `from_image(<image_path>)` creates a scenario with a base64 encoding of an image. The scenario is formatted as follows: `"file_path": <filname / url>, "encoded_image": <generated_encoding>`
Note that you need to use a vision model (e.g., `model = Model('gpt-4o')`) and you do *not* need to add a `{{ placeholder }}` for the scenario (for now--this might change!).
Example:
```
from edsl.questions import QuestionFreeText
from edsl import Scenario, Model

model = Model('gpt-4o')

scenario = Scenario.from_image('general_survey.png') # Image from this notebook: https://docs.expectedparrot.com/en/latest/notebooks/data_labeling_agent.html 
# scenario

q = QuestionFreeText(
    question_name = "example",
    question_text = "What is this image showing?" # We do not need a {{ placeholder }} for this kind of scenario
)

results = q.by(scenario).by(model).run(cache=False)

results.select("example").print(format="rich")
```
Returns:
```
┏━━━━━━━━━━━━━━━━━━━━━━━━━━━━━━━━━━━━━━━━━━━━━━━━━━━━━━━━━━━━━━━━━━━━━━━━━━━━━━━━━━━━━━━━━━━━━━━━━━━━━━━━━━━━━━━━━┓
┃ answer                                                                                                          ┃
┃ .example                                                                                                        ┃
┡━━━━━━━━━━━━━━━━━━━━━━━━━━━━━━━━━━━━━━━━━━━━━━━━━━━━━━━━━━━━━━━━━━━━━━━━━━━━━━━━━━━━━━━━━━━━━━━━━━━━━━━━━━━━━━━━━┩
│ This image is a flowchart showing the process of creating and administering a survey for data labeling tasks.   │
│ The steps include importing data, creating data labeling tasks as questions about the data, combining the       │
│ questions into a survey, inserting the data as scenarios of the questions, and administering the same survey to │
│ all agents.                                                                                                     │
└─────────────────────────────────────────────────────────────────────────────────────────────────────────────────┘
```

### Changed
- `Question` and `Survey` method `html()` generates an improved html page representation of the object. You can optionally specify the filename and css. See default css: https://github.com/expectedparrot/edsl/blob/9d981fa25a0dd83e6cca4d17bcb9316a3d452a64/edsl/surveys/SurveyExportMixin.py#L10

- `QuestionMultipleChoice` now takes numbers and lists as `question_options` (e.g., `question_options = [[1,2,3], [4,5,6]]` is allowed). Previously options had to be a list of strings (i.e., `question_options = ['1','2','3']` is still allowed but not required). 

## [0.1.23] - 2024-05-18 
### Added 
- Optional parameter in `Results` method `to_list()` to flatten a list of lists (eg, responses to `QuestionList`): `results.to_list(flatten=True)`

### Fixed
- Erroneous error messages about adding rules to a survey.

## [0.1.22] - 2024-05-14
### Added
- New `Survey` method to export a survey to file. Usage: `generated_code = survey.code("example.py")`

### Fixed
- A bug in `Survey` method `add_skip_logic()`

## [0.1.21] - 2024-05-13
### Added 
- New methods for adding, sampling and shuffling `Results` objects: 
   `dup_results = results + results`
   `results.shuffle()`
   `results.sample(n=5)`

### Changed
- Optional parameter `survey.run(cache=False)` if you do not want to access any cached results in running a survey.

- Instructions passed to an agent at creation are now a column of results: `agent_instruction`

## [0.1.20] - 2024-05-09
### Added 
- <b>Methods for setting session caches</b>
New function `set_session_cache` will set the cache for a session:

```
from edsl import Cache, set_session_cache
set_session_cache(Cache())
```
The cache can be set to a specific cache object, or it can be set to a dictionary or SQLite3Dict object:
```
from edsl import Cache, set_session_cache
from edsl.data import SQLiteDict
set_session_cache(Cache(data = SQLiteDict("example.db")))
# or
set_session_cache(Cache(data = {}))
```
The `unset_session_cache` function is used to unset the cache for a session:
```
from edsl import unset_session_cache
unset_session_cache()
```
This will unset the cache for the current session, and you will need to pass the cache object to the run method during the session.

Details: https://docs.expectedparrot.com/en/latest/data.html#setting-a-session-cache

### Changed
- <b>Answer comments are now a separate component of results</b>
The "comment" field that is automatically added to each question (other than free text) is now stored in `Results` as `comment.<question_name>`. Prior to this change, the comment for each question was stored as `answer.<question_name>_comment`, i.e., if you ran `results.columns` the list of columns would include `answer.<question_name>` and `answer.<question_name>_comment` for each question. With this change, the columns will now be `answer.<question_name>` and `comment.<question_name>_comment`. This change is meant to make it easier to select only the answers, e.g., running `results.select('answer.*').print()` will no longer also include all the comments, which you may not want to display.
(The purpose of the comments field is to allow the model to add any information about its response to a question, which can help avoid problems with JSON formatting when the model does not want to return <i>just</i> the properly formatted response.)

- <b>Exceptions</b>
We modified exception messages. If your survey run generates exceptions, run `results.show_exceptions()` to print them in a table.

### Fixed
- A package that was missing for working with Anthropic models.

## [0.1.19] - 2024-05-03
### Added
- `Results` objects now include columns for question components. Call the `.columns` method on your results to see a list of all components. Run `results.select("question_type.*", "question_text.*", "question_options.*").print()` to see them.

- `Survey` objects now also have a `.to_csv()` method.

### Changed 
- Increased the maximum number of multiple choice answer options to 200 (previously 20) to facilitate large codebooks / data labels.

## [0.1.18] - 2024-05-01
### Fixed
- A bug in in `Survey.add_rule()` method that caused an additional question to be skipped when used to apply a skip rule.

## [0.1.17] - 2024-04-29
### Added
- <b>New models:</b> Run `Model.available()` to see a complete current list.

### Fixed
- A bug in json repair methods.

## [0.1.16] - 2024-04-11
### Added
- <b>New documentation:</b> https://docs.expectedparrot.com

- <b>Progress bar:</b> 
You can now pass `progress_bar=True` to the `run()` method to see a progress bar as your survey is running. Example:
```
from edsl import Survey 
results = Survey.example().run(progress_bar=True)

                            Job Status                             
                                                                   
  Statistic                                            Value       
 ───────────────────────────────────────────────────────────────── 
  Elapsed time                                         1.1 sec.    
  Total interviews requested                           1           
  Completed interviews                                 1           
  Percent complete                                     100 %       
  Average time per interview                           1.1 sec.    
  Task remaining                                       0           
  Estimated time remaining                             0.0 sec.    
  Model Queues                                                     
  gpt-4-1106-preview;TPM (k)=1200.0;RPM (k)=8.0                    
  Number question tasks waiting for capacity           0           
   new token usage                                                 
   prompt_tokens                                       0           
   completion_tokens                                   0           
   cost                                                $0.00000    
   cached token usage                                              
   prompt_tokens                                       104         
   completion_tokens                                   35          
   cost                                                $0.00209    
```

- <b>New language models</b>: 
We added new models from Anthropic and Databricks. To view a complete list of available models see <a href="https://docs.expectedparrot.com/en/latest/enums.html#edsl.enums.LanguageModelType">edsl.enums.LanguageModelType</a> or run:
```python
from edsl import Model
Model.available()
```
This will return:
```python
['claude-3-haiku-20240307', 
'claude-3-opus-20240229', 
'claude-3-sonnet-20240229', 
'dbrx-instruct', 
'gpt-3.5-turbo',
'gpt-4-1106-preview',
'gemini_pro',
'llama-2-13b-chat-hf',
'llama-2-70b-chat-hf',
'mixtral-8x7B-instruct-v0.1']
```
For instructions on specifying models to use with a survey see new documentation on <a href="https://docs.expectedparrot.com/en/latest/language_models.html">Language Models</a>.
<i>Let us know if there are other models that you would like us to add!</i>

### Changed
- <b>Cache:</b> 
We've improved user options for caching LLM calls. 

<i>Old method:</i>
Pass a `use_cache` boolean parameter to a `Model` object to specify whether to access cached results for the model when using it with a survey (i.e., add `use_cache=False` to generate new results, as the default value is True).

<i>How it works now:</i>
All results are (still) cached by default. To avoid using a cache (i.e., to generate fresh results), pass an empty `Cache` object to the `run()` method that will store everything in it. This can be useful if you want to isolate a set of results to share them independently of your other data. Example:
```
from edsl.data import Cache
c = Cache() # create an empty Cache object

from edsl.questions import QuestionFreeText
results = QuestionFreeText.example().run(cache = c) # pass it to the run method

c # inspect the new data in the cache
```
We can inspect the contents:
```python
Cache(data = {‘46d1b44cd30e42f0f08faaa7aa461d98’: CacheEntry(model=‘gpt-4-1106-preview’, parameters={‘temperature’: 0.5, ‘max_tokens’: 1000, ‘top_p’: 1, ‘frequency_penalty’: 0, ‘presence_penalty’: 0, ‘logprobs’: False, ‘top_logprobs’: 3}, system_prompt=‘You are answering questions as if you were a human. Do not break character. You are an agent with the following persona:\n{}’, user_prompt=‘You are being asked the following question: How are you?\nReturn a valid JSON formatted like this:\n{“answer”: “<put free text answer here>“}‘, output=’{“id”: “chatcmpl-9CGKXHZPuVcFXJoY7OEOETotJrN4o”, “choices”: [{“finish_reason”: “stop”, “index”: 0, “logprobs”: null, “message”: {“content”: “```json\\n{\\“answer\\“: \\“I\‘m doing well, thank you for asking! How can I assist you today?\\“}\\n```“, “role”: “assistant”, “function_call”: null, “tool_calls”: null}}], “created”: 1712709737, “model”: “gpt-4-1106-preview”, “object”: “chat.completion”, “system_fingerprint”: “fp_d6526cacfe”, “usage”: {“completion_tokens”: 26, “prompt_tokens”: 68, “total_tokens”: 94}}’, iteration=0, timestamp=1712709738)}, immediate_write=True, remote=False)
```
For more details see new documentation on <a href="https://docs.expectedparrot.com/en/latest/data.html">Caching LLM Calls</a>.

<i>Coming soon: Automatic remote caching options.</i>

- <b>API keys:</b> 
You will no longer be prompted to enter your API keys when running a session. We recommend storing your keys in a private `.env` file in order to avoid having to enter them at each session. Alternatively, you can still re-set your keys whenever you run a session. See instructions on setting up an `.env` file in our <a href="https://docs.expectedparrot.com/en/latest/starter_tutorial.html#part-1-using-api-keys-for-llms">Starter Tutorial</a>.

<i>The Expected Parrot API key is coming soon! It will let you access all models at once and come with automated remote caching of all results. If you would like to test it out, please let us know!</i>

- <b>Prompts:</b> 
We made it easier to modify the agent and question prompts that are sent to the models.
For more details see new documentation on <a href="https://docs.expectedparrot.com/en/latest/prompts.html">Prompts</a>.

### Deprecated
- `Model` attribute `use_cache` is now deprecated. See details above about how caching now works.

### Fixed
- `.run(n = ...)` now works and will run your survey with fresh results the specified number of times.

## [0.1.15] - 2024-03-09
### Fixed
- Various fixes and small improvements

## [0.1.14] - 2024-03-06
### Added
- The raw model response is now available in the `Results` object, accessed via "raw_model_response" keyword. 
There is one for each question. The key is the question_name + `_raw_response_model`
- The `.run(progress_bar = True)` returns a much more informative real-time view of job progress.

## [0.1.13] - 2024-03-01
### Added
- The `answer` component of the `Results` object is printed in a nicer format.

### Fixed
- `trait_name` descriptor was not working; it is now fixed.
- `QuestionList` is now working properly again

## [0.1.12] - 2024-02-12
### Added
- Results now provides a `.sql()` method that can be used to explore data in a SQL-like manner.
- Results now provides a `.ggplot()` method that can be used to create ggplot2 visualizations.
- Agent now admits an optional `name` argument that can be used to identify the Agent.

### Fixed
- Fixed various issues with visualizations. They should now work better.

## [0.1.11] - 2024-02-01
### Fixed
- Question options can now be 1 character long or more (down from 2 characters)
- Fixed a bug where prompts displayed were incorrect (prompts sent were correct)

## [0.1.9] - 2024-01-27
### Added
- Report functionalities are now part of the main package.

### Fixed
- Fixed a bug in the Results.print() function

### Removed
- The package no longer supports a report extras option.
- Fixed a bug in EndofSurvey

## [0.1.8] - 2024-01-26
### Fixed
- Better handling of async failures
- Fixed bug in survey logic

## [0.1.7] - 2024-01-25
### Fixed
- Improvements in async survey running
- Added logging

## [0.1.6] - 2024-01-24
### Fixed
- Improvements in async survey running

## [0.1.5] - 2024-01-23
### Fixed
- Improvements in async survey running

## [0.1.4] - 2024-01-22
### Added
- Support for several large language models
- Async survey running
- Asking for API keys before they are used

### Fixed
- Bugs in survey running
- Bugs in several question types 

### Removed
- Unused files
- Unused package dependencies

## [0.1.1] - 2023-12-24
### Added
- Changelog file

### Fixed
- Image display and description text in README.md

### Removed
- Unused files

## [0.1.0] - 2023-12-20
### Added
- Base feature<|MERGE_RESOLUTION|>--- conflicted
+++ resolved
@@ -2,11 +2,10 @@
 
 ## [0.1.47] - TBD
 ### Added
-<<<<<<< HEAD
 - (*In progress*) `Results` method `spot_issues()` runs a survey to spot issues and suggest revised versions of any prompts that did not generate responses in your original survey (i.e., any user/system prompts where your results show a null answer and raw model response). You can optionally pass a list of models to use to run the meta-survey instead of the default model. See details on the meta-questions that are used and how it works: https://www.expectedparrot.com/content/385734e7-7767-4464-9ebd-0b009dd2e15f. We plan to make this a free feature of surveys run remotely.
 
 - (*In progress*) A universal remote cache is automatically available for retrieving responses that have been previously run by any user at the Expected Parrot server (i.e., if you run a question that you or anyone else has run before, you will retrieve that response at no cost to you). It is available for all jobs run remotely by default, and new responses for any remote jobs are automatically added to it. If you want to draw fresh responses you can use `run(fresh_cache=True)` or `run(cache=Cache()`. If you want to draw responses from a different cache you can use `run(cache=<my_cache>)` (insert your own cache object). If you draw a fresh response for a question that has already been run, the new response is also added to the universal remote cache with an index (`n=2`, etc.). Universal remote cache is not available for jobs run locally. See the [remote cache](https://docs.expectedparrot.com/en/latest/remote_caching.html) section for more details.
-=======
+
 
 
 ## [0.1.46] - 2025-03-01
@@ -40,7 +39,7 @@
 - `Results` method `report()` generates a report of selected columns in markdown by iterating through the rows, presented as observations. You can optionally pass headers, a divider and a limit on the number of observations to include. It can be useful if you want to display some sample part of larger results in a working notebook you are sharing. [See example](https://docs.expectedparrot.com/en/latest/results.html#generating-a-report).
 
 - `Survey` method `show_flow()` can now also be called on a `Jobs` object, and will show any scenarios and/or agent traits that that you have added to questions. [See examples](https://docs.expectedparrot.com/en/latest/docs/surveys.html#show-flow).
->>>>>>> 67d36dec
+
 
 
 ## [0.1.44] - 2025-02-14
