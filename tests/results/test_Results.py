--- conflicted
+++ resolved
@@ -183,7 +183,6 @@
                 rows = list(reader)
                 assert len(rows) == len(self.example_results) + 1
 
-<<<<<<< HEAD
     def test_to_disk_and_from_disk(self):
         """Test saving and loading Results to/from disk."""
         import tempfile
@@ -265,7 +264,7 @@
             if os.path.exists(filepath):
                 os.remove(filepath)
 
-=======
+
     def test_result_survey_response_consistency(self):
         from edsl import (
             QuestionFreeText,
@@ -351,7 +350,7 @@
         r2 = results1.select("feedback", "favorite_part", "topics_interested", "satisfaction", "improvements", "session_feedback", "attended_events")
 
         assert r1 == r2
->>>>>>> 31a2ef48
+
 
 if __name__ == "__main__":
     unittest.main()
