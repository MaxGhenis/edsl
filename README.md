--- conflicted
+++ resolved
@@ -3,12 +3,7 @@
   <img src="logo.png" alt="edsl.png" width="100"/>
 </p>
 
-<<<<<<< HEAD
-The E[🦜] Domain-Specific Language (EDSL) package lets you conduct social science and market research with AI. Use it to design surveys and experiments, simulate responses with LLMs, and analyze results. 
-=======
 The Expected Parrot Domain-Specific Language (EDSL) package lets you conduct social science and market research with AI. Use it to design surveys and experiments, simulate responses with LLMs, and analyze results. 
-
->>>>>>> d6847b25
 
 ## 🔗 Links
 - PyPI: https://pypi.org/project/edsl/
@@ -26,12 +21,7 @@
 pip install edsl
 ```
 
-<<<<<<< HEAD
-See https://www.expectedparrot.com/getting-started/
- for examples and tutorials.
-=======
 See https://www.expectedparrot.com/getting-started/ for examples and tutorials.
->>>>>>> d6847b25
 
 ## 🔧 Dependencies
 API keys for LLMs that you want to use.