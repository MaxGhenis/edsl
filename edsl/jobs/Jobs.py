"""The Jobs class is a collection of agents, scenarios and models and one survey."""

from __future__ import annotations
import os
from collections.abc import Sequence
<<<<<<< HEAD
=======
import os

>>>>>>> 1aa89bce
from itertools import product
from typing import Union, Generator

from edsl.agents import Agent
from edsl.Base import Base
<<<<<<< HEAD
from edsl.data import Database, database
from edsl.language_models import LanguageModel
=======
from edsl.language_models import LanguageModel  # , LanguageModelOpenAIThreeFiveTurbo
>>>>>>> 1aa89bce
from edsl.enums import LanguageModelType
from edsl import Model
from edsl.results import Results
from edsl.scenarios import Scenario
from edsl.surveys import Survey
<<<<<<< HEAD
from edsl.jobs.runners.job_runners_registry import (
    JobsRunnersRegistry,
    JobsRunnerDescriptor,
)
=======
>>>>>>> 1aa89bce
from edsl.jobs.interviews.Interview import Interview
from edsl.coop.old import JobRunnerAPI, ResultsAPI
from edsl.jobs.buckets.BucketCollection import BucketCollection

from edsl.data.Cache import Cache

class Jobs(Base):
    """
    The Jobs class is a collection of agents, scenarios and models and one survey.

    Methods:
    - `by()`: adds agents, scenarios or models to the job. Its a tricksy little method, be careful.
    - `interviews()`: creates a collection of interviews
    - `run()`: runs a collection of interviews

    Actually running of a job is done by a JobsRunner, which is a subclass of JobsRunner.
    The JobsRunner is chosen by the user, and is stored in the `jobs_runner_name` attribute.
    """

    #jobs_runner_name = JobsRunnerDescriptor()

    def __init__(
        self,
        survey: Survey,
        agents: list[Agent] = None,
        models: list[LanguageModel] = None,
        scenarios: list[Scenario] = None,
    ):
        """Initialize a Jobs instance."""
        self.survey = survey
        self.agents = agents or []
        self.models = models or []
        self.scenarios = scenarios or []

        self.__bucket_collection = None

    def by(
        self,
        *args: Union[
            Agent,
            Scenario,
            LanguageModel,
            Sequence[Union[Agent, Scenario, LanguageModel]],
        ],
    ) -> Jobs:
        """
        Add Agents, Scenarios and LanguageModels to a job. If no objects of this type exist in the Jobs instance, it stores the new objects as a list in the corresponding attribute. Otherwise, it combines the new objects with existing objects using the object's `__add__` method.

        This 'by' is intended to create a fluent interface.

        Arguments:
        - objects or a sequence (list, tuple, ...) of objects of the same type

        Notes:
        - all objects must implement the 'get_value', 'set_value', and `__add__` methods
        - agents: traits of new agents are combined with traits of existing agents. New and existing agents should not have overlapping traits, and do not increase the # agents in the instance
        - scenarios: traits of new scenarios are combined with traits of old existing. New scenarios will overwrite overlapping traits, and do not increase the number of scenarios in the instance
        - models: new models overwrite old models.
        """
        passed_objects = self._turn_args_to_list(args)

        current_objects, objects_key = self._get_current_objects_of_this_type(
            passed_objects[0]
        )

        if not current_objects:
            new_objects = passed_objects
        else:
            new_objects = self._merge_objects(passed_objects, current_objects)

        setattr(self, objects_key, new_objects)  # update the job
        return self

    @staticmethod
    def _turn_args_to_list(args):
        """Return a list of the first argument if it is a sequence, otherwise returns a list of all the arguments."""

        def did_user_pass_a_sequence(args):
            """Return True if the user passed a sequence, False otherwise.

            Example:
            >>> did_user_pass_a_sequence([1,2,3])
            True
            >>> did_user_pass_a_sequence(1)
            False
            """
            return len(args) == 1 and isinstance(args[0], Sequence)

        if did_user_pass_a_sequence(args):
            return list(args[0])
        else:
            return list(args)

    def _get_current_objects_of_this_type(self, object):
        """Return the current objects of the same type as the first argument."""
        class_to_key = {
            Agent: "agents",
            Scenario: "scenarios",
            LanguageModel: "models",
        }
        for class_type in class_to_key:
            if isinstance(object, class_type) or issubclass(
                object.__class__, class_type
            ):
                key = class_to_key[class_type]
                break
        else:
            raise ValueError(
                f"First argument must be an Agent, Scenario, or LanguageModel, not {object}"
            )
        current_objects = getattr(self, key, None)
        return current_objects, key

    @staticmethod
    def _merge_objects(passed_objects, current_objects) -> list:
        """
        Combine all the existing objects with the new objects.

        For example, if the user passes in 3 agents,
        and there are 2 existing agents, this will create 6 new agents

        >>> Jobs(survey = [])._merge_objects([1,2,3], [4,5,6])
        [5, 6, 7, 6, 7, 8, 7, 8, 9]
        """
        new_objects = []
        for current_object in current_objects:
            for new_object in passed_objects:
                new_objects.append(current_object + new_object)
        return new_objects

    def interviews(self) -> list[Interview]:
        """
        Return a list of Interviews, that will eventually be used by the JobRunner.

        - Returns one Interview for each combination of Agent, Scenario, and LanguageModel.
        - If any of Agents, Scenarios, or LanguageModels are missing, fills in with defaults. Note that this will change the corresponding class attributes.
        """
        return list(self._create_interviews())

    def _create_interviews(self) -> Generator[Interview, None, None]:
        """
        Generate interviews.

        Note that this sets the agents, model and scenarios if they have not been set. This is a side effect of the method.
        """
        self.agents = self.agents or [Agent()]
        self.models = self.models or [
            Model(LanguageModelType.GPT_4.value)
        ]
        self.scenarios = self.scenarios or [Scenario()]
        for agent, scenario, model in product(self.agents, self.scenarios, self.models):
            yield Interview(
                survey=self.survey, agent=agent, scenario=scenario, model=model
            )

    def create_bucket_collection(self) -> BucketCollection:
        """
        Create a collection of buckets for each model.

        These buckets are used to track API calls and tokeen usage.
        """
        bucket_collection = BucketCollection()
        for model in self.models:
            bucket_collection.add_model(model)
        return bucket_collection

    @property
    def bucket_collection(self) -> BucketCollection:
        """Return the bucket collection. If it does not exist, create it."""
        if self.__bucket_collection is None:
            self.__bucket_collection = self.create_bucket_collection()
        return self.__bucket_collection

    def run(
        self,
        n: int = 1,
        debug: bool = False,
        progress_bar: bool = False,
        stop_on_exception: bool = False,
        cache = None,
    ) -> Union[Results, ResultsAPI, None]:
        """
        Runs the Job: conducts Interviews and returns their results.

        :param n: how many times to run each interview
        :param debug: prints debug messages
        :param verbose: prints messages
        :param progress_bar: shows a progress bar

        """

        if cache is None:
            from edsl.data.SQLiteDict import SQLiteDict

            import os 
            if not os.path.exists(".edsl_cache"):
                os.makedirs(".edsl_cache")

            cache = Cache(data = SQLiteDict())
        
            #import shutil
            #if os.path.exists("edsl_cache.db"):
                #print("Using cache from edsl_cache.db")
                #cache = Cache.from_sqlite_db("edsl_cache.db")
                #shutil.copy("edsl_cache.db", "edsl_cache.db.bak")
                #
                #print(f"Connecting to .edsl_cache/data.db")
            #if os.path.exists("edsl_cache.jsonl"):
            #    print("Adding in the jsonl cache to the cache")
            #    cache += Cache.from_jsonl("edsl_cache.jsonl")
        else:
            print("Using cache from passed in cache")


<<<<<<< HEAD
        expected_parrot_api_key = os.getenv("EXPECTED_PARROT_API_KEY")
        if expected_parrot_api_key:
=======
        if (
            expected_parrot_api_key := CONFIG.get("EXPECTED_PARROT_API_KEY")
        ) == "local":
            results = self._run_local(
                n=n, 
                debug=debug, 
                progress_bar=progress_bar,  
                cache=cache, 
                stop_on_exception=stop_on_exception
            )
        else:
>>>>>>> 1aa89bce
            results = self._run_remote(
                api_key=expected_parrot_api_key, job_dict=self.to_dict()
            )
        else:
            results = self._run_local(
                n=n, debug=debug, progress_bar=progress_bar, db=db
            )

        return results

    def _run_local(self, *args, **kwargs):
        """Run the job locally."""
        from edsl.jobs.runners.JobsRunnerAsyncio import JobsRunnerAsyncio
        #db._health_check_pre_run()
        results = JobsRunnerAsyncio(self).run(*args, **kwargs)
        #db._health_check_post_run()
        return results

    def _run_remote(self, *args, **kwargs):
        """Run the job remotely."""
        results = JobRunnerAPI(*args, **kwargs)
        return results

    #######################
    # Dunder methods
    #######################
    def __repr__(self) -> str:
        """Return an eval-able string representation of the Jobs instance."""
        return f"Jobs(survey={repr(self.survey)}, agents={repr(self.agents)}, models={repr(self.models)}, scenarios={repr(self.scenarios)})"

    def __len__(self) -> int:
        """Return the number of questions that will be asked while running this job."""
        number_of_questions = (
            len(self.agents or [1])
            * len(self.scenarios or [1])
            * len(self.models or [1])
            * len(self.survey)
        )
        return number_of_questions

    #######################
    # Serialization methods
    #######################
    def to_dict(self) -> dict:
        """Convert the Jobs instance to a dictionary."""
        return {
            "survey": self.survey.to_dict(),
            "agents": [agent.to_dict() for agent in self.agents],
            "models": [model.to_dict() for model in self.models],
            "scenarios": [scenario.to_dict() for scenario in self.scenarios],
        }

    @classmethod
    def from_dict(cls, data: dict) -> Jobs:
        """Creates a Jobs instance from a dictionary."""
        return cls(
            survey=Survey.from_dict(data["survey"]),
            agents=[Agent.from_dict(agent) for agent in data["agents"]],
            models=[LanguageModel.from_dict(model) for model in data["models"]],
            scenarios=[Scenario.from_dict(scenario) for scenario in data["scenarios"]],
        )

    #######################
    # Example methods
    #######################
    @classmethod
    def example(cls) -> Jobs:
        """Return an example Jobs instance."""
        from edsl.questions import QuestionMultipleChoice
        from edsl import Agent

        # (status, question, period)
        agent_answers = {
            ("Joyful", "how_feeling", "morning"): "OK",
            ("Joyful", "how_feeling", "afternoon"): "Great",
            ("Joyful", "how_feeling_yesterday", "morning"): "Great",
            ("Joyful", "how_feeling_yesterday", "afternoon"): "Good",
            ("Sad", "how_feeling", "morning"): "Terrible",
            ("Sad", "how_feeling", "afternoon"): "OK",
            ("Sad", "how_feeling_yesterday", "morning"): "OK",
            ("Sad", "how_feeling_yesterday", "afternoon"): "Terrible",
        }

        def answer_question_directly(self, question, scenario):
            """Return the answer to a question. This is a method that can be added to an agent."""
            return agent_answers[
                (self.traits["status"], question.question_name, scenario["period"])
            ]

        sad_agent = Agent(traits={"status": "Sad"})
        joy_agent = Agent(traits={"status": "Joyful"})

        sad_agent.add_direct_question_answering_method(answer_question_directly)
        joy_agent.add_direct_question_answering_method(answer_question_directly)

        q1 = QuestionMultipleChoice(
            question_text="How are you this {{ period }}?",
            question_options=["Good", "Great", "OK", "Terrible"],
            question_name="how_feeling",
        )
        q2 = QuestionMultipleChoice(
            question_text="How were you feeling yesterday {{ period }}?",
            question_options=["Good", "Great", "OK", "Terrible"],
            question_name="how_feeling_yesterday",
        )
        base_survey = Survey(questions=[q1, q2])

        job = base_survey.by(
            Scenario({"period": "morning"}), Scenario({"period": "afternoon"})
        ).by(joy_agent, sad_agent)

        return job

    def rich_print(self):
        """Print a rich representation of the Jobs instance."""
        from rich.table import Table

        table = Table(title="Jobs")
        table.add_column("Jobs")
        table.add_row(self.survey.rich_print())
        return table

    def code(self):
        """Return the code to create this instance."""
        raise NotImplementedError


def main():
    """Run the module's doctests."""
    from edsl.jobs import Jobs
    from edsl.data.Cache import Cache
    job = Jobs.example()
    len(job) == 8
    results = job.run(debug=True, cache = Cache())
    len(results) == 8
    results


if __name__ == "__main__":
    """Run the module's doctests."""
    import doctest

    doctest.testmod()
    from edsl.jobs import Jobs

    job = Jobs.example()
    len(job) == 8
    results, info = job.run(debug=True)
    len(results) == 8
    results<|MERGE_RESOLUTION|>--- conflicted
+++ resolved
@@ -3,39 +3,22 @@
 from __future__ import annotations
 import os
 from collections.abc import Sequence
-<<<<<<< HEAD
-=======
-import os
-
->>>>>>> 1aa89bce
 from itertools import product
 from typing import Union, Generator
-
+from edsl import Model
 from edsl.agents import Agent
 from edsl.Base import Base
-<<<<<<< HEAD
-from edsl.data import Database, database
+from edsl.coop.old import JobRunnerAPI, ResultsAPI
+from edsl.data.Cache import Cache
+from edsl.data.SQLiteDict import SQLiteDict
+from edsl.enums import LanguageModelType
+from edsl.jobs.buckets.BucketCollection import BucketCollection
+from edsl.jobs.interviews.Interview import Interview
+from edsl.results import Results
 from edsl.language_models import LanguageModel
-=======
-from edsl.language_models import LanguageModel  # , LanguageModelOpenAIThreeFiveTurbo
->>>>>>> 1aa89bce
-from edsl.enums import LanguageModelType
-from edsl import Model
-from edsl.results import Results
 from edsl.scenarios import Scenario
 from edsl.surveys import Survey
-<<<<<<< HEAD
-from edsl.jobs.runners.job_runners_registry import (
-    JobsRunnersRegistry,
-    JobsRunnerDescriptor,
-)
-=======
->>>>>>> 1aa89bce
-from edsl.jobs.interviews.Interview import Interview
-from edsl.coop.old import JobRunnerAPI, ResultsAPI
-from edsl.jobs.buckets.BucketCollection import BucketCollection
-
-from edsl.data.Cache import Cache
+
 
 class Jobs(Base):
     """
@@ -50,7 +33,7 @@
     The JobsRunner is chosen by the user, and is stored in the `jobs_runner_name` attribute.
     """
 
-    #jobs_runner_name = JobsRunnerDescriptor()
+    # jobs_runner_name = JobsRunnerDescriptor()
 
     def __init__(
         self,
@@ -177,9 +160,7 @@
         Note that this sets the agents, model and scenarios if they have not been set. This is a side effect of the method.
         """
         self.agents = self.agents or [Agent()]
-        self.models = self.models or [
-            Model(LanguageModelType.GPT_4.value)
-        ]
+        self.models = self.models or [Model(LanguageModelType.GPT_4.value)]
         self.scenarios = self.scenarios or [Scenario()]
         for agent, scenario, model in product(self.agents, self.scenarios, self.models):
             yield Interview(
@@ -210,7 +191,7 @@
         debug: bool = False,
         progress_bar: bool = False,
         stop_on_exception: bool = False,
-        cache = None,
+        cache=None,
     ) -> Union[Results, ResultsAPI, None]:
         """
         Runs the Job: conducts Interviews and returns their results.
@@ -223,60 +204,47 @@
         """
 
         if cache is None:
-            from edsl.data.SQLiteDict import SQLiteDict
-
-            import os 
             if not os.path.exists(".edsl_cache"):
                 os.makedirs(".edsl_cache")
 
-            cache = Cache(data = SQLiteDict())
-        
-            #import shutil
-            #if os.path.exists("edsl_cache.db"):
-                #print("Using cache from edsl_cache.db")
-                #cache = Cache.from_sqlite_db("edsl_cache.db")
-                #shutil.copy("edsl_cache.db", "edsl_cache.db.bak")
-                #
-                #print(f"Connecting to .edsl_cache/data.db")
-            #if os.path.exists("edsl_cache.jsonl"):
+            cache = Cache(data=SQLiteDict())
+
+            # import shutil
+            # if os.path.exists("edsl_cache.db"):
+            # print("Using cache from edsl_cache.db")
+            # cache = Cache.from_sqlite_db("edsl_cache.db")
+            # shutil.copy("edsl_cache.db", "edsl_cache.db.bak")
+            #
+            # print(f"Connecting to .edsl_cache/data.db")
+            # if os.path.exists("edsl_cache.jsonl"):
             #    print("Adding in the jsonl cache to the cache")
             #    cache += Cache.from_jsonl("edsl_cache.jsonl")
         else:
             print("Using cache from passed in cache")
 
-
-<<<<<<< HEAD
         expected_parrot_api_key = os.getenv("EXPECTED_PARROT_API_KEY")
-        if expected_parrot_api_key:
-=======
-        if (
-            expected_parrot_api_key := CONFIG.get("EXPECTED_PARROT_API_KEY")
-        ) == "local":
+        if not expected_parrot_api_key:
             results = self._run_local(
-                n=n, 
-                debug=debug, 
-                progress_bar=progress_bar,  
-                cache=cache, 
-                stop_on_exception=stop_on_exception
+                n=n,
+                debug=debug,
+                progress_bar=progress_bar,
+                cache=cache,
+                stop_on_exception=stop_on_exception,
             )
         else:
->>>>>>> 1aa89bce
             results = self._run_remote(
                 api_key=expected_parrot_api_key, job_dict=self.to_dict()
             )
-        else:
-            results = self._run_local(
-                n=n, debug=debug, progress_bar=progress_bar, db=db
-            )
 
         return results
 
     def _run_local(self, *args, **kwargs):
         """Run the job locally."""
         from edsl.jobs.runners.JobsRunnerAsyncio import JobsRunnerAsyncio
-        #db._health_check_pre_run()
+
+        # db._health_check_pre_run()
         results = JobsRunnerAsyncio(self).run(*args, **kwargs)
-        #db._health_check_post_run()
+        # db._health_check_post_run()
         return results
 
     def _run_remote(self, *args, **kwargs):
@@ -392,9 +360,10 @@
     """Run the module's doctests."""
     from edsl.jobs import Jobs
     from edsl.data.Cache import Cache
+
     job = Jobs.example()
     len(job) == 8
-    results = job.run(debug=True, cache = Cache())
+    results = job.run(debug=True, cache=Cache())
     len(results) == 8
     results
 
