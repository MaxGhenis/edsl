--- conflicted
+++ resolved
@@ -8,11 +8,8 @@
 from edsl.Base import Base
 from edsl.data.Cache import Cache
 from edsl.data.CacheHandler import CacheHandler
-<<<<<<< HEAD
-=======
 from edsl.results.Dataset import Dataset
 
->>>>>>> 4d9f1ddf
 from edsl.exceptions.jobs import MissingRemoteInferenceError
 from edsl.exceptions import MissingAPIKeyError
 from edsl.jobs.buckets.BucketCollection import BucketCollection
@@ -269,23 +266,13 @@
         progress_bar: bool = False,
         stop_on_exception: bool = False,
         cache: Union[Cache, bool] = None,
-<<<<<<< HEAD
         remote: bool = (
             False if os.getenv("DEFAULT_RUN_MODE", "local") == "local" else True
         ),
-        check_api_keys=True,
-        sidecar_model=None,
-        batch_mode=False,
-    ) -> Union[Results, None]:
-=======
-        remote: bool = False
-        if os.getenv("DEFAULT_RUN_MODE", "local") == "local"
-        else True,
         check_api_keys: bool = True,
         sidecar_model: Optional[LanguageModel] = None,
         batch_mode: Optional[bool] = None,
     ) -> Results:
->>>>>>> 4d9f1ddf
         """
         Runs the Job: conducts Interviews and returns their results.
 
