# """The Jobs class is a collection of agents, scenarios and models and one survey."""
from __future__ import annotations
import os
import warnings
from itertools import product
from typing import Optional, Union, Sequence, Generator
from edsl import Model
from edsl.agents import Agent
from edsl.agents.AgentList import AgentList
from edsl.Base import Base
from edsl.data.Cache import Cache
from edsl.data.CacheHandler import CacheHandler
from edsl.results.Dataset import Dataset

from edsl.exceptions.jobs import MissingRemoteInferenceError
from edsl.exceptions import MissingAPIKeyError
from edsl.jobs.buckets.BucketCollection import BucketCollection
from edsl.jobs.interviews.Interview import Interview
from edsl.language_models import LanguageModel
from edsl.results import Results
from edsl.scenarios import Scenario
from edsl import ScenarioList
from edsl.surveys import Survey
from edsl.jobs.runners.JobsRunnerAsyncio import JobsRunnerAsyncio


from edsl.utilities.decorators import add_edsl_version, remove_edsl_version


class Jobs(Base):
    """
    A collection of agents, scenarios and models and one survey.
    The actual running of a job is done by a `JobsRunner`, which is a subclass of `JobsRunner`.
    The `JobsRunner` is chosen by the user, and is stored in the `jobs_runner_name` attribute.
    """

    def __init__(
        self,
        survey: Survey,
        agents: Optional[list[Agent]] = None,
        models: Optional[list[LanguageModel]] = None,
        scenarios: Optional[list[Scenario]] = None,
    ):
        """Initialize a Jobs instance.

        :param survey: the survey to be used in the job
        :param agents: a list of agents
        :param models: a list of models
        :param scenarios: a list of scenarios
        """
        self.survey = survey
        self.agents:AgentList = agents
        self.scenarios: ScenarioList = scenarios
        self.models = models or []        

        self.__bucket_collection = None

    @property
    def agents(self):
        return self._agents 
    
    @agents.setter
    def agents(self, value):
        if value:
            if not isinstance(value, AgentList):
                self._agents = AgentList(value)
            else:
                self._agents = value
        else:
            self._agents = AgentList([])

    @property
    def scenarios(self):
        return self._scenarios

    @scenarios.setter
    def scenarios(self, value):
        if value:
            if not isinstance(value, ScenarioList):
                self._scenarios = ScenarioList(value)
            else:
                self._scenarios = value
        else:
            self._scenarios = ScenarioList([])


    def by(
        self,
        *args: Union[
            Agent,
            Scenario,
            LanguageModel,
            Sequence[Union[Agent, Scenario, LanguageModel]],
        ],
    ) -> Jobs:
        """
        Add Agents, Scenarios and LanguageModels to a job. If no objects of this type exist in the Jobs instance, it stores the new objects as a list in the corresponding attribute. Otherwise, it combines the new objects with existing objects using the object's `__add__` method.

        This 'by' is intended to create a fluent interface.

        >>> from edsl import Survey
        >>> from edsl import QuestionFreeText
        >>> q = QuestionFreeText(question_name="name", question_text="What is your name?")
        >>> j = Jobs(survey = Survey(questions=[q]))
        >>> j
        Jobs(survey=Survey(...), agents=AgentList([]), models=[], scenarios=ScenarioList([]))
        >>> from edsl import Agent; a = Agent(traits = {"status": "Sad"})
        >>> j.by(a).agents
        AgentList([Agent(traits = {'status': 'Sad'})])

        :param args: objects or a sequence (list, tuple, ...) of objects of the same type

        Notes:
        - all objects must implement the 'get_value', 'set_value', and `__add__` methods
        - agents: traits of new agents are combined with traits of existing agents. New and existing agents should not have overlapping traits, and do not increase the # agents in the instance
        - scenarios: traits of new scenarios are combined with traits of old existing. New scenarios will overwrite overlapping traits, and do not increase the number of scenarios in the instance
        - models: new models overwrite old models.
        """
        passed_objects = self._turn_args_to_list(args)

        current_objects, objects_key = self._get_current_objects_of_this_type(
            passed_objects[0]
        )

        if not current_objects:
            new_objects = passed_objects
        else:
            new_objects = self._merge_objects(passed_objects, current_objects)

        setattr(self, objects_key, new_objects)  # update the job
        return self

    def prompts(self) -> Dataset:
        """Return a Dataset of prompts that will be used.


        >>> from edsl.jobs import Jobs
        >>> Jobs.example().prompts()
        Dataset(...)
        """

        interviews = self.interviews()
        # data = []
        interview_indices = []
        question_indices = []
        user_prompts = []
        system_prompts = []
        scenario_indices = []

        for interview_index, interview in enumerate(interviews):
            invigilators = list(interview._build_invigilators(debug=False))
            for _, invigilator in enumerate(invigilators):
                prompts = invigilator.get_prompts()
                user_prompts.append(prompts["user_prompt"])
                system_prompts.append(prompts["system_prompt"])
                interview_indices.append(interview_index)
                scenario_indices.append(invigilator.scenario)
                question_indices.append(invigilator.question.question_name)
        return Dataset(
            [
                {"interview_index": interview_indices},
                {"question_index": question_indices},
                {"user_prompt": user_prompts},
                {"scenario_index": scenario_indices},
                {"system_prompt": system_prompts},
            ]
        )
    
    @staticmethod
    def _get_container_class(object):
        from edsl import AgentList
        if isinstance(object, Agent):
            return AgentList
        elif isinstance(object, Scenario):
            return ScenarioList
        else:
            return list


    @staticmethod
    def _turn_args_to_list(args):
        """Return a list of the first argument if it is a sequence, otherwise returns a list of all the arguments."""

        def did_user_pass_a_sequence(args):
            """Return True if the user passed a sequence, False otherwise.

            Example:

            >>> did_user_pass_a_sequence([1,2,3])
            True

            >>> did_user_pass_a_sequence(1)
            False
            """
            return len(args) == 1 and isinstance(args[0], Sequence)

        if did_user_pass_a_sequence(args):
            container_class = Jobs._get_container_class(args[0][0])
            return container_class(args[0])
        else:
            container_class = Jobs._get_container_class(args[0])
            return container_class(args)

    def _get_current_objects_of_this_type(
        self, object: Union[Agent, Scenario, LanguageModel]
    ) -> tuple[list, str]:
        """Return the current objects of the same type as the first argument.

        >>> from edsl.jobs import Jobs
        >>> j = Jobs.example()
        >>> j._get_current_objects_of_this_type(j.agents[0])
        (AgentList([Agent(traits = {'status': 'Joyful'}), Agent(traits = {'status': 'Sad'})]), 'agents')
        """
        class_to_key = {
            Agent: "agents",
            Scenario: "scenarios",
            LanguageModel: "models",
        }
        for class_type in class_to_key:
            if isinstance(object, class_type) or issubclass(
                object.__class__, class_type
            ):
                key = class_to_key[class_type]
                break
        else:
            raise ValueError(
                f"First argument must be an Agent, Scenario, or LanguageModel, not {object}"
            )
        current_objects = getattr(self, key, None)
        return current_objects, key
    
    @staticmethod
    def _get_empty_container_object(object):
        from edsl import AgentList
        if isinstance(object, Agent):
            return AgentList([])
        elif isinstance(object, Scenario):
            return ScenarioList([])
        else:
            return []

    @staticmethod
    def _merge_objects(passed_objects, current_objects) -> list:
        """
        Combine all the existing objects with the new objects.

        For example, if the user passes in 3 agents,
        and there are 2 existing agents, this will create 6 new agents

        >>> Jobs(survey = [])._merge_objects([1,2,3], [4,5,6])
        [5, 6, 7, 6, 7, 8, 7, 8, 9]
        """
        new_objects = Jobs._get_empty_container_object(passed_objects[0])
        for current_object in current_objects:
            for new_object in passed_objects:
                new_objects.append(current_object + new_object)
        return new_objects

    def interviews(self) -> list[Interview]:
        """
        Return a list of :class:`edsl.jobs.interviews.Interview` objects.

        It returns one Interview for each combination of Agent, Scenario, and LanguageModel.
        If any of Agents, Scenarios, or LanguageModels are missing, it fills in with defaults.

        >>> from edsl.jobs import Jobs
        >>> j = Jobs.example()
        >>> len(j.interviews())
        4
        >>> j.interviews()[0]
        Interview(agent = Agent(traits = {'status': 'Joyful'}), survey = Survey(...), scenario = Scenario({'period': 'morning'}), model = Model(...))
        """
        if hasattr(self, "_interviews"):
            return self._interviews
        else:
            return list(self._create_interviews())

    @classmethod
    def from_interviews(cls, interview_list):
        """Return a Jobs instance from a list of interviews."""
        survey = interview_list[0].survey
        # get all the models
        models = list(set([interview.model for interview in interview_list]))
        jobs = cls(survey)
        jobs.models = models
        jobs._interviews = interview_list
        return jobs

    def _create_interviews(self) -> Generator[Interview, None, None]:
        """
        Generate interviews.

        Note that this sets the agents, model and scenarios if they have not been set. This is a side effect of the method.
        This is useful because a user can create a job without setting the agents, models, or scenarios, and the job will still run,
        with us filling in defaults.
        """
        # if no agents, models, or scenarios are set, set them to defaults
        self.agents = self.agents or [Agent()]
        self.models = self.models or [Model()]
        # if remote, set all the models to remote
        if hasattr(self, "remote") and self.remote:
            for model in self.models:
                model.remote = True
        self.scenarios = self.scenarios or [Scenario()]
        for agent, scenario, model in product(self.agents, self.scenarios, self.models):
            yield Interview(
                survey=self.survey, agent=agent, scenario=scenario, model=model
            )

    def create_bucket_collection(self) -> BucketCollection:
        """
        Create a collection of buckets for each model.

        These buckets are used to track API calls and token usage.

        >>> from edsl.jobs import Jobs
        >>> j = Jobs.example().by(Model(temperature = 1), Model(temperature = 0.5))
        >>> bc = j.create_bucket_collection()
        >>> bc
        BucketCollection(...)
        """
        bucket_collection = BucketCollection()
        for model in self.models:
            bucket_collection.add_model(model)
        return bucket_collection

    @property
    def bucket_collection(self) -> BucketCollection:
        """Return the bucket collection. If it does not exist, create it."""
        if self.__bucket_collection is None:
            self.__bucket_collection = self.create_bucket_collection()
        return self.__bucket_collection

    def html(self):
        """Return the HTML representations for each scenario"""
        links = []
        for index, scenario in enumerate(self.scenarios):
            links.append(
                self.survey.html(
                    scenario=scenario, return_link=True, cta=f"Scenario {index}"
                )
            )
        return links

<<<<<<< HEAD
    def __hash__(self):
        """Allow the model to be used as a key in a dictionary."""
        from edsl.utilities.utilities import dict_hash
        return dict_hash(self.to_dict())
=======
    def _output(self, message) -> None:
        """Check if a Job is verbose. If so, print the message."""
        if self.verbose:
            print(message)

    def _check_parameters(self, strict = False) -> None:
        """Check if the parameters in the survey and scenarios are consistent.
        
        >>> from edsl import QuestionFreeText
        >>> q = QuestionFreeText(question_text = "{{poo}}", question_name = "ugly_question")
        >>> j = Jobs(survey = Survey(questions=[q]))
        >>> with warnings.catch_warnings(record=True) as w:
        ...     j._check_parameters()
        ...     assert len(w) == 1
        ...     assert issubclass(w[-1].category, UserWarning)
        ...     assert "The following parameters are in the survey but not in the scenarios" in str(w[-1].message)

        >>> q = QuestionFreeText(question_text = "{{poo}}", question_name = "ugly_question")
        >>> s = Scenario({'plop': "A", 'poo': "B"})
        >>> j = Jobs(survey = Survey(questions=[q])).by(s)
        >>> j._check_parameters(strict = True)  
        Traceback (most recent call last):
        ...
        ValueError: The following parameters are in the scenarios but not in the survey: {'plop'}
        """
        survey_parameters: set = self.survey.parameters
        scenario_parameters:set = self.scenarios.parameters
        
        msg1, msg2 = None, None

        if (in_survey_but_not_in_scenarios := survey_parameters - scenario_parameters):
            msg1 = f"The following parameters are in the survey but not in the scenarios: {in_survey_but_not_in_scenarios}"
        if (in_scenarios_but_not_in_survey := scenario_parameters - survey_parameters):
            msg2 = f"The following parameters are in the scenarios but not in the survey: {in_scenarios_but_not_in_survey}"
        
        if msg1 or msg2:
            message = "\n".join(filter(None, [msg1, msg2]))
            if strict:
                raise ValueError(message)
            else:
                warnings.warn(message)

>>>>>>> 6cb64f5d

    def run(
        self,
        n: int = 1,
        debug: bool = False,
        progress_bar: bool = False,
        stop_on_exception: bool = False,
        cache: Union[Cache, bool] = None,
        remote: bool = (
            False if os.getenv("DEFAULT_RUN_MODE", "local") == "local" else True
        ),
        check_api_keys: bool = False,
        sidecar_model: Optional[LanguageModel] = None,
        batch_mode: Optional[bool] = None,
        verbose: bool = False,
        print_exceptions=False,
    ) -> Results:
        """
        Runs the Job: conducts Interviews and returns their results.

        :param n: how many times to run each interview
        :param debug: prints debug messages
        :param progress_bar: shows a progress bar
        :param stop_on_exception: stops the job if an exception is raised
        :param cache: a cache object to store results
        :param remote: run the job remotely
        :param check_api_keys: check if the API keys are valid
        :param batch_mode: run the job in batch mode i.e., no expecation of interaction with the user
        :param verbose: prints messages
        """
        from edsl.coop.coop import Coop

        self._check_parameters()

        if batch_mode is not None:
            raise NotImplementedError(
                "Batch mode is deprecated. Please update your code to not include 'batch_mode' in the 'run' method."
            )

        self.remote = remote
        self.verbose = verbose

        try:
            coop = Coop()
            remote_cache = coop.edsl_settings["remote_caching"]
        except Exception:
            remote_cache = False

        if self.remote:
            ## TODO: This should be a coop check
            if os.getenv("EXPECTED_PARROT_API_KEY", None) is None:
                raise MissingRemoteInferenceError()


        if not self.remote:
            if check_api_keys:
                for model in self.models + [Model()]:
                    if not model.has_valid_api_key():
                        raise MissingAPIKeyError(
                            model_name=str(model.model),
                            inference_service=model._inference_service_,
                        )

        # handle cache
        if cache is None:
            cache = CacheHandler().get_cache()
        if cache is False:
            cache = Cache()

        if not remote_cache:
            results = self._run_local(
                n=n,
                debug=debug,
                progress_bar=progress_bar,
                cache=cache,
                stop_on_exception=stop_on_exception,
                sidecar_model=sidecar_model,
                print_exceptions=print_exceptions,
            )

            results.cache = cache.new_entries_cache()

            self._output(f"There are {len(cache.keys()):,} entries in the local cache.")
        else:
            cache_difference = coop.remote_cache_get_diff(cache.keys())

            client_missing_cacheentries = cache_difference.get(
                "client_missing_cacheentries", []
            )

            missing_entry_count = len(client_missing_cacheentries)
            if missing_entry_count > 0:
                self._output(
                    f"Updating local cache with {missing_entry_count:,} new "
                    f"{'entry' if missing_entry_count == 1 else 'entries'} from remote..."
                )
                cache.add_from_dict(
                    {entry.key: entry for entry in client_missing_cacheentries}
                )
                self._output("Local cache updated!")
            else:
                self._output("No new entries to add to local cache.")

            server_missing_cacheentry_keys = cache_difference.get(
                "server_missing_cacheentry_keys", []
            )
            server_missing_cacheentries = [
                entry
                for key in server_missing_cacheentry_keys
                if (entry := cache.data.get(key)) is not None
            ]
            old_entry_keys = [key for key in cache.keys()]

            self._output("Running job...")
            results = self._run_local(
                n=n,
                debug=debug,
                progress_bar=progress_bar,
                cache=cache,
                stop_on_exception=stop_on_exception,
                sidecar_model=sidecar_model,
                print_exceptions=print_exceptions,
            )
            self._output("Job completed!")

            new_cache_entries = list(
                [entry for entry in cache.values() if entry.key not in old_entry_keys]
            )
            server_missing_cacheentries.extend(new_cache_entries)

            new_entry_count = len(server_missing_cacheentries)
            if new_entry_count > 0:
                self._output(
                    f"Updating remote cache with {new_entry_count:,} new "
                    f"{'entry' if new_entry_count == 1 else 'entries'}..."
                )
                coop.remote_cache_create_many(
                    server_missing_cacheentries, visibility="private"
                )
                self._output("Remote cache updated!")
            else:
                self._output("No new entries to add to remote cache.")

            results.cache = cache.new_entries_cache()

            self._output(f"There are {len(cache.keys()):,} entries in the local cache.")

        return results

    def _run_local(self, *args, **kwargs):
        """Run the job locally."""

        results = JobsRunnerAsyncio(self).run(*args, **kwargs)
        return results
    
    def all_question_parameters(self):
        """Return all the fields in the questions in the survey."""
        return set.union(*[question.parameters for question in self.survey.questions])
    
    #######################
    # Dunder methods
    #######################
    def print(self):
        from rich import print_json
        import json

        print_json(json.dumps(self.to_dict()))

    def __repr__(self) -> str:
        """Return an eval-able string representation of the Jobs instance."""
        return f"Jobs(survey={repr(self.survey)}, agents={repr(self.agents)}, models={repr(self.models)}, scenarios={repr(self.scenarios)})"

    def _repr_html_(self) -> str:
        from rich import print_json
        import json

        print_json(json.dumps(self.to_dict()))

    def __len__(self) -> int:
        """Return the maximum number of questions that will be asked while running this job.
        Note that this is the maximum number of questions, not the actual number of questions that will be asked, as some questions may be skipped.

        >>> from edsl.jobs import Jobs
        >>> len(Jobs.example())
        8
        """
        number_of_questions = (
            len(self.agents or [1])
            * len(self.scenarios or [1])
            * len(self.models or [1])
            * len(self.survey)
        )
        return number_of_questions

    #######################
    # Serialization methods
    #######################
    @add_edsl_version
    def to_dict(self) -> dict:
        """Convert the Jobs instance to a dictionary."""
        return {
            "survey": self.survey.to_dict(),
            "agents": [agent.to_dict() for agent in self.agents],
            "models": [model.to_dict() for model in self.models],
            "scenarios": [scenario.to_dict() for scenario in self.scenarios],
        }

    @classmethod
    @remove_edsl_version
    def from_dict(cls, data: dict) -> Jobs:
        """Creates a Jobs instance from a dictionary."""
        return cls(
            survey=Survey.from_dict(data["survey"]),
            agents=[Agent.from_dict(agent) for agent in data["agents"]],
            models=[LanguageModel.from_dict(model) for model in data["models"]],
            scenarios=[Scenario.from_dict(scenario) for scenario in data["scenarios"]],
        )

    def __eq__(self, other: Jobs) -> bool:
        """Return True if the Jobs instance is equal to another Jobs instance."""
        return self.to_dict() == other.to_dict()

    #######################
    # Example methods
    #######################
    @classmethod
    def example(cls, throw_exception_probability=0) -> Jobs:
        """Return an example Jobs instance.

        :param throw_exception_probability: the probability that an exception will be thrown when answering a question. This is useful for testing error handling.

        >>> Jobs.example()
        Jobs(...)

        """
        import random
        from edsl.questions import QuestionMultipleChoice
        from edsl import Agent

        # (status, question, period)
        agent_answers = {
            ("Joyful", "how_feeling", "morning"): "OK",
            ("Joyful", "how_feeling", "afternoon"): "Great",
            ("Joyful", "how_feeling_yesterday", "morning"): "Great",
            ("Joyful", "how_feeling_yesterday", "afternoon"): "Good",
            ("Sad", "how_feeling", "morning"): "Terrible",
            ("Sad", "how_feeling", "afternoon"): "OK",
            ("Sad", "how_feeling_yesterday", "morning"): "OK",
            ("Sad", "how_feeling_yesterday", "afternoon"): "Terrible",
        }

        def answer_question_directly(self, question, scenario):
            """Return the answer to a question. This is a method that can be added to an agent."""

            if random.random() < throw_exception_probability:
                raise Exception("Error!")
            return agent_answers[
                (self.traits["status"], question.question_name, scenario["period"])
            ]

        sad_agent = Agent(traits={"status": "Sad"})
        joy_agent = Agent(traits={"status": "Joyful"})

        sad_agent.add_direct_question_answering_method(answer_question_directly)
        joy_agent.add_direct_question_answering_method(answer_question_directly)

        q1 = QuestionMultipleChoice(
            question_text="How are you this {{ period }}?",
            question_options=["Good", "Great", "OK", "Terrible"],
            question_name="how_feeling",
        )
        q2 = QuestionMultipleChoice(
            question_text="How were you feeling yesterday {{ period }}?",
            question_options=["Good", "Great", "OK", "Terrible"],
            question_name="how_feeling_yesterday",
        )
        base_survey = Survey(questions=[q1, q2])

        scenario_list = ScenarioList([Scenario({"period": "morning"}), Scenario({"period": "afternoon"})])         
        job = base_survey.by(scenario_list).by(joy_agent, sad_agent)

        return job

    def rich_print(self):
        """Print a rich representation of the Jobs instance."""
        from rich.table import Table

        table = Table(title="Jobs")
        table.add_column("Jobs")
        table.add_row(self.survey.rich_print())
        return table

    def code(self):
        """Return the code to create this instance."""
        raise NotImplementedError


def main():
    """Run the module's doctests."""
    from edsl.jobs import Jobs
    from edsl.data.Cache import Cache

    job = Jobs.example()
    len(job) == 8
    results = job.run(debug=True, cache=Cache())
    len(results) == 8
    results


if __name__ == "__main__":
    """Run the module's doctests."""
    import doctest

    doctest.testmod(optionflags=doctest.ELLIPSIS)
<|MERGE_RESOLUTION|>--- conflicted
+++ resolved
@@ -342,12 +342,11 @@
             )
         return links
 
-<<<<<<< HEAD
     def __hash__(self):
         """Allow the model to be used as a key in a dictionary."""
         from edsl.utilities.utilities import dict_hash
         return dict_hash(self.to_dict())
-=======
+    
     def _output(self, message) -> None:
         """Check if a Job is verbose. If so, print the message."""
         if self.verbose:
@@ -390,7 +389,6 @@
             else:
                 warnings.warn(message)
 
->>>>>>> 6cb64f5d
 
     def run(
         self,
