import asyncio
from typing import Callable, Union, List
from collections import UserList, UserDict
import time

from edsl.jobs.buckets import ModelBuckets
from edsl.exceptions import InterviewErrorPriorTaskCanceled

from edsl.jobs.interviews.InterviewStatusDictionary import InterviewStatusDictionary
from edsl.jobs.tasks.task_status_enum import TaskStatus, TaskStatusDescriptor

# from edsl.jobs.tasks.task_management import TokensUsed
from edsl.jobs.tasks.TaskStatusLog import TaskStatusLog
from edsl.jobs.tokens.InterviewTokenUsage import InterviewTokenUsage
from edsl.jobs.tokens.TokenUsage import TokenUsage
from edsl.jobs.Answers import Answers

from edsl.questions.QuestionBase import QuestionBase


class TokensUsed(UserDict):
    """ "Container for tokens used by a task."""

    def __init__(self, cached_tokens, new_tokens):
        d = {"cached_tokens": cached_tokens, "new_tokens": new_tokens}
        super().__init__(d)


class QuestionTaskCreator(UserList):
    """Class to create and manage a single question and its dependencies.
    The class is an instance of a UserList of tasks that must be completed before the focal task can be run.

    It is a UserList with all the tasks that must be completed before the focal task can be run.
    The focal task is the question that we are interested in answering.
    """

    task_status = TaskStatusDescriptor()

    def __init__(
        self,
        *,
        question: QuestionBase,
        answer_question_func: Callable,
        model_buckets: ModelBuckets,
        token_estimator: Union[Callable, None] = None,
        iteration: int = 0,
    ):
        """Initialize the QuestionTaskCreator instance.

        :param question: the question that we are interested in answering.
        :param answer_question_func: the function that will answer the question.
        :param model_buckets: the bucket collection that contains the requests and tokens buckets which control the rate of API calls and token usage.
        :param token_estimator: a function that estimates the number of tokens required to answer the question.
        :param iteration: the iteration number of the question.

        """
        super().__init__([])
        self.answer_question_func = answer_question_func
        self.question = question
        self.iteration = iteration

        self.model_buckets = model_buckets
        self.requests_bucket = self.model_buckets.requests_bucket
        self.tokens_bucket = self.model_buckets.tokens_bucket
        self.status_log = TaskStatusLog()

        def fake_token_estimator(question):
            return 1

        self.token_estimator = token_estimator or fake_token_estimator

        # Assume that the task is *not* from the cache until we know otherwise; the _run_focal_task might flip this bit later.
        self.from_cache = False

        self.cached_token_usage = TokenUsage(from_cache=True)
        self.new_token_usage = TokenUsage(from_cache=False)
        self.task_status = TaskStatus.NOT_STARTED

    def add_dependency(self, task: asyncio.Task) -> None:
        """Adds a task dependency to the list of dependencies.

        >>> qt1 = QuestionTaskCreator.example()
        >>> qt2 = QuestionTaskCreator.example()
        >>> qt2.add_dependency(qt1)
        >>> len(qt2)
        1
        """
        self.append(task)

    def generate_task(self, debug: bool) -> asyncio.Task:
        """Create a task that depends on the passed-in dependencies.        
        """
        task = asyncio.create_task(
            self._run_task_async(debug), name=self.question.question_name
        )
        task.depends_on = [t.get_name() for t in self]
        return task

    def estimated_tokens(self) -> int:
        """Estimates the number of tokens that will be required to run the focal task."""
        return self.token_estimator(self.question)

    def token_usage(self) -> TokensUsed:
        """Returns the token usage for the task.

        >>> qt = QuestionTaskCreator.example()
        >>> answers = asyncio.run(qt._run_focal_task(debug=False))
        >>> qt.token_usage()
        {'cached_tokens': TokenUsage(from_cache=True, prompt_tokens=0, completion_tokens=0), 'new_tokens': TokenUsage(from_cache=False, prompt_tokens=0, completion_tokens=0)}
        """
        return TokensUsed(
            cached_tokens=self.cached_token_usage, new_tokens=self.new_token_usage
        )

    async def _run_focal_task(self, debug: bool) -> Answers:
        """Run the focal task i.e., the question that we are interested in answering.

        It is only called after all the dependency tasks are completed.

        >>> qt = QuestionTaskCreator.example()
        >>> answers = asyncio.run(qt._run_focal_task(debug=False))
        >>> answers["answer"]
        'Yo!'
        """

        requested_tokens = self.estimated_tokens()
        if (estimated_wait_time := self.tokens_bucket.wait_time(requested_tokens)) > 0:
            self.task_status = TaskStatus.WAITING_FOR_TOKEN_CAPACITY

        await self.tokens_bucket.get_tokens(requested_tokens)

        if (estimated_wait_time := self.requests_bucket.wait_time(1)) > 0:
            self.waiting = True
            self.task_status = TaskStatus.WAITING_FOR_REQUEST_CAPACITY

        await self.tokens_bucket.get_tokens(1)

        self.task_status = TaskStatus.API_CALL_IN_PROGRESS
        try:
            results = await self.answer_question_func(
                question=self.question, debug=debug, task=None  # self
            )
            self.task_status = TaskStatus.SUCCESS
        except Exception as e:
            self.task_status = TaskStatus.FAILED
            raise e

<<<<<<< HEAD
        if results.get('cache_used', False):
            self.tokens_bucket.add_tokens(requested_tokens)
            self.requests_bucket.add_tokens(1)
            self.from_cache = True
            # Turbo mode means that we don't wait for tokens or requests.
            self.tokens_bucket.turbo_mode_on()
            self.requests_bucket.turbo_mode_on()
        else:
=======
        ## This isn't working
        # breakpoint()
        if results.get("cache_used", False):
            self.tokens_bucket.add_tokens(requested_tokens)
            self.requests_bucket.add_tokens(1)
            self.from_cache = True
            # print("Turning on turbo!")
            self.tokens_bucket.turbo_mode_on()
            self.requests_bucket.turbo_mode_on()
        else:
            # breakpoint()
            # print("Turning off turbo!")
>>>>>>> b5145cb1
            self.tokens_bucket.turbo_mode_off()
            self.requests_bucket.turbo_mode_off()

        _ = results.pop("cached_response", None)

        tracker = self.cached_token_usage if self.from_cache else self.new_token_usage

        # TODO: This is hacky. The 'func' call should return an object that definitely has a 'usage' key.
        usage = results.get("usage", {"prompt_tokens": 0, "completion_tokens": 0})
        prompt_tokens = usage.get("prompt_tokens", 0)
        completion_tokens = usage.get("completion_tokens", 0)
        tracker.add_tokens(
            prompt_tokens=prompt_tokens, completion_tokens=completion_tokens
        )

        return results

    @classmethod
    def example(cls):
        """Return an example instance of the class."""
        from edsl import QuestionFreeText
        from edsl.jobs.buckets.ModelBuckets import ModelBuckets

        m = ModelBuckets.infinity_bucket()

        async def answer_question_func(question, debug, task):
            return {"answer": "Yo!"}

        return cls(
            question=QuestionFreeText.example(),
            answer_question_func=answer_question_func,
            model_buckets=m,
            token_estimator=None,
            iteration=0,
        )

    async def _run_task_async(self, debug) -> None:
        """Run the task asynchronously, awaiting the tasks that must be completed before this one can be run.

        >>> qt1 = QuestionTaskCreator.example()
        >>> qt2 = QuestionTaskCreator.example()
        >>> qt2.add_dependency(qt1)

        The method follows these steps:
            1. Set the task_status to TaskStatus.WAITING_FOR_DEPENDENCIES, indicating that the task is waiting for its dependencies to complete.
            2. Await asyncio.gather(*self, return_exceptions=True) to run all the dependent tasks concurrently.

            - the return_exceptions=True flag ensures that the task does not raise an exception if any of the dependencies fail.

            3. If any of the dependencies raise an exception:
            - If it is a CancelledError, set the current task's task_status to TaskStatus.CANCELLED, and re-raise the CancelledError,
                terminating the execution of the current task.
            - If it is any other exception, set the task_status to TaskStatus.PARENT_FAILED, and raise a custom exception
                InterviewErrorPriorTaskCanceled with the original exception as the cause, terminating the execution of the current task.
            4. If all the dependencies complete successfully without raising any exceptions, the code reaches the else block.
            5. In the else block, run the focal task (self._run_focal_task(debug)).

            If any of the dependencies fail (raise an exception), the focal task will not run. The execution will be terminated,
            and an exception will be raised to indicate the failure of the dependencies.

            The focal task (self._run_focal_task(debug)) is only executed if all the dependencies complete successfully.

            Args:
                debug: A boolean value indicating whether to run the task in debug mode.

            Returns:
                None
        """
        try:
            self.task_status = TaskStatus.WAITING_FOR_DEPENDENCIES
            # If this were set to 'return_exceptions=False', then the first exception would be raised immediately.
            # and it would cancel all the other tasks. This is not the behavior we want.

            gather_results = await asyncio.gather(*self, return_exceptions=True)

            for result in gather_results:
                if isinstance(result, Exception):
                    raise result

            return await self._run_focal_task(debug)

        except asyncio.CancelledError:
            self.task_status = TaskStatus.CANCELLED
            raise
        except Exception as e:
            # one of the dependencies failed
            self.task_status = TaskStatus.PARENT_FAILED
            # turns the parent exception into a custom exception so the task gets canceled but this InterviewErrorPriorTaskCanceled exception
            raise InterviewErrorPriorTaskCanceled(
                f"Required tasks failed for {self.question.question_name}"
            ) from e


if __name__ == "__main__":
    import doctest

    doctest.testmod(optionflags=doctest.ELLIPSIS)<|MERGE_RESOLUTION|>--- conflicted
+++ resolved
@@ -145,7 +145,6 @@
             self.task_status = TaskStatus.FAILED
             raise e
 
-<<<<<<< HEAD
         if results.get('cache_used', False):
             self.tokens_bucket.add_tokens(requested_tokens)
             self.requests_bucket.add_tokens(1)
@@ -154,20 +153,6 @@
             self.tokens_bucket.turbo_mode_on()
             self.requests_bucket.turbo_mode_on()
         else:
-=======
-        ## This isn't working
-        # breakpoint()
-        if results.get("cache_used", False):
-            self.tokens_bucket.add_tokens(requested_tokens)
-            self.requests_bucket.add_tokens(1)
-            self.from_cache = True
-            # print("Turning on turbo!")
-            self.tokens_bucket.turbo_mode_on()
-            self.requests_bucket.turbo_mode_on()
-        else:
-            # breakpoint()
-            # print("Turning off turbo!")
->>>>>>> b5145cb1
             self.tokens_bucket.turbo_mode_off()
             self.requests_bucket.turbo_mode_off()
 
