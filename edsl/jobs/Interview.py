from __future__ import annotations
import traceback
import asyncio
import logging
import textwrap
from collections import UserList
from typing import Any, Type, List, Generator, Callable, List, Tuple
from collections import defaultdict

#from tenacity import retry, wait_exponential, stop_after_attempt, retry_if_exception_type, AsyncRetrying, before_sleep
from tenacity import retry, wait_exponential, stop_after_attempt, retry_if_exception_type, before_sleep


from edsl import CONFIG
from edsl.agents import Agent
from edsl.exceptions import InterviewErrorPriorTaskCanceled, InterviewTimeoutError
from edsl.language_models import LanguageModel
from edsl.questions import Question
from edsl.scenarios import Scenario
from edsl.surveys import Survey
from edsl.utilities.decorators import sync_wrapper
from edsl.data_transfer_models import AgentResponseDict
from edsl.jobs.Answers import Answers

from edsl.surveys.base import EndOfSurvey

from edsl.jobs.buckets import ModelBuckets
from edsl.jobs.token_tracking import TokenUsage, InterviewTokenUsage

from edsl.jobs.task_management import (
    InterviewStatusDictionary,
    QuestionTaskCreator,
    TasksList,
)


# create logger
logger = logging.getLogger(__name__)
logger.setLevel(logging.INFO)
logger.propagate = False
# create  file handler
fh = logging.FileHandler(CONFIG.get("EDSL_LOGGING_PATH"))
fh.setLevel(logging.INFO)
# add formatter to the handlers
formatter = logging.Formatter(
    "%(asctime)s - %(name)s - %(levelname)s - %(module)s:%(lineno)d - %(funcName)s - %(message)s"
)
fh.setFormatter(formatter)
# add handler to logger
logger.addHandler(fh)

# start loggin'
logger.info("Interview.py loaded")

<<<<<<< HEAD
TIMEOUT = float(CONFIG.get("API_CALL_TIMEOUT_SEC"))
BACKOFF_START_SEC = float(CONFIG.get("BACKOFF_START_SEC"))
MAX_BACKOFF_SEC = float(CONFIG.get("MAX_BACKOFF_SEC"))
MAX_ATTEMPTS = int(CONFIG.get("MAX_ATTEMPTS"))

def print_retry(retry_state):
    "Prints details on tenacity retries"
    attempt_number = retry_state.attempt_number
    exception = retry_state.outcome.exception()
    wait_time = retry_state.next_action.sleep
    print(f"Attempt {attempt_number} failed with exception: {exception}; "
          f"now waiting {wait_time:.2f} seconds before retrying.")


retry_strategy = retry(
    wait=wait_exponential(multiplier=BACKOFF_START_SEC, max=MAX_BACKOFF_SEC),  # Exponential back-off starting at 1s, doubling, maxing out at 60s
    stop=stop_after_attempt(MAX_ATTEMPTS),  # Stop after 5 attempts
    #retry=retry_if_exception_type(Exception),  # Customize this as per your specific retry-able exception
    before_sleep=print_retry  # Use custom print function for retries
)

retry_strategy = retry(
    wait=wait_exponential(multiplier=1, max=60),  # Exponential back-off starting at 1s, doubling, maxing out at 60s
    stop=stop_after_attempt(5),  # Stop after 5 attempts
    #retry=retry_if_exception_type(Exception),  # Customize this as per your specific retry-able exception
    before_sleep=print_retry  # Use custom print function for retries
)
=======
TIMEOUT = float(CONFIG.get("EDSL_API_TIMEOUT"))
>>>>>>> 8e9cc702


class Interview:
    """
    An 'interview' is one agent answering one survey, with one language model, for a given scenario.
    """
    def __init__(
        self,
        agent: Agent,
        survey: Survey,
        scenario: Scenario,
        model: Type[LanguageModel],
        verbose: bool = False,
        debug: bool = False,
    ):
        self.agent = agent
        self.survey = survey
        self.scenario = scenario
        self.model = model
        self.debug = debug
        self.verbose = verbose
        self.answers: dict[str, str] = Answers()  # will get filled in

        # The DAG, or directed acyclic graph, is a dictionary that maps question names to their dependencies.
        # It is used to determine the order in which questions should be answered.
        # This reflects both agent 'memory' considerations and 'skip' logic.
        self.dag = self.survey.dag(textify=True)
        self.to_index = {
            name: index for index, name in enumerate(self.survey.question_names)
        }

        logger.info(f"Interview instantiated")
        # task creators is a dictionary that maps question names to their task creators.
        # this is used to track the status of each task for real-time reporting on status of a job
        # being executed. 
        # 1 task = 1 question.
        self.task_creators = {}

    @property
    def token_usage(self) -> InterviewTokenUsage:
        "Determins how many tokens were used for the interview."
        cached_tokens = TokenUsage(from_cache=True)
        new_tokens = TokenUsage(from_cache=False)
        for task_creator in self.task_creators.values():
            token_usage = task_creator.token_usage()
            cached_tokens += token_usage["cached_tokens"]
            new_tokens += token_usage["new_tokens"]
        return InterviewTokenUsage(
            new_token_usage=new_tokens, cached_token_usage=cached_tokens
        )

    @property
    def interview_status(self) -> InterviewStatusDictionary:
        """Returns a dictionary mapping task status codes to counts"""
        status_dict = InterviewStatusDictionary()
        for task_creator in self.task_creators.values():
            status_dict[task_creator.task_status] += 1
            status_dict["number_from_cache"] += task_creator.from_cache
        return status_dict

    async def async_conduct_interview(
        self,
        model_buckets: ModelBuckets = None,
        debug: bool = False,
        replace_missing: bool = True,
    ) -> tuple["Answers", List[dict[str, Any]]]:
        """
        Conducts an interview asynchronously.
        params
        - `model_buckets`: a dictionary of token buckets for the model
        - `debug`: prints debug messages
        - `replace_missing`: if True, replaces missing answers with None
        """
        # if no model bucket is passed, create an 'infinity' bucket with no rate limits
        model_buckets = model_buckets or ModelBuckets.infinity_bucket()

        # we create both tasks and invigilators lists.
        # this is because it's easier to extract info
        # we need from the invigilators list when a task fails.
        # it's challenging to get info from failed asyncio tasks.
        self.tasks, self.invigilators = self._build_question_tasks(
            debug=debug, model_buckets=model_buckets
        )

        await asyncio.gather(*self.tasks, return_exceptions=not debug)

        if replace_missing:
            self.answers.replace_missing_answers_with_none(self.survey)

        valid_results = list(self._extract_valid_results())

        return self.answers, valid_results

    def _extract_valid_results(self, print_traceback = False) -> Generator["Answers", None, None]:
        """Extracts the valid results from the list of results."""

        # we only need to print the warning once if a task failed.
        warning_printed = False
        warning_header = textwrap.dedent(
            """\
            WARNING: At least one question in the survey was not answered.
            """
        )
        # there should be one one invigilator for each task
        assert len(self.tasks) == len(self.invigilators)

        for task, invigilator in zip(self.tasks, self.invigilators):
            logger.info(f"Iterating through task: {task}")
            if task.done():
                try:
                    # it worked! 
                    result = task.result()
                except asyncio.CancelledError:
                    # task was cancelled 
                    logger.info(f"Task `{task.edsl_name}` was cancelled.")
                    result = invigilator.get_failed_task_result()
                except Exception as exception:
                    # any other kind of exception in the task
                    if not warning_printed:
                        warning_printed = True
                        print(warning_header)

                    error_message = f"Task `{task.edsl_name}` failed with `{exception.__class__.__name__}`:`{exception}`."
                    logger.error(error_message)
                    print(error_message)
                    if print_traceback:
                        traceback.print_exc()
                    result = invigilator.get_failed_task_result()
                else:
                    # No exception means the task completed successfully
                    pass

                yield result

    def _build_question_tasks(self, 
            debug:bool, 
            model_buckets: ModelBuckets) -> Tuple[List[asyncio.Task], List['Invigilators']]:
        """Creates a task for each question, with dependencies on the questions that must be answered before this one can be answered."""
        logger.info("Creating tasks for each question")
        tasks = []
        invigilators = []
        for question in self.survey.questions:
            # finds dependency tasks for that question
            tasks_that_must_be_completed_before = (
                self._get_tasks_that_must_be_completed_before(tasks, question)
            )
            # creates the task for that question
            question_task = self._create_question_task(
                question=question,
                tasks_that_must_be_completed_before=tasks_that_must_be_completed_before,
                model_buckets=model_buckets,
                debug=debug,
            )
            # adds the task to the list of tasks
            tasks.append(question_task)
            invigilators.append(self.get_invigilator(question, debug))
        return TasksList(tasks), invigilators

    def _get_tasks_that_must_be_completed_before(
        self, tasks, question
    ) -> List[asyncio.Task]:
        """Returns the tasks that must be completed before the given question can be answered.
        If a question has no dependencies, this will be an empty list, [].
        """
        parents_of_focal_question: List[str] = self.dag.get(question.question_name, [])
        return [
            tasks[self.to_index[parent_question_name]]
            for parent_question_name in parents_of_focal_question
        ]

    def _create_question_task(
        self,
        question: Question,
        tasks_that_must_be_completed_before: List[asyncio.Task],
        model_buckets: ModelBuckets,
        debug,
    ):
        """Creates a task that depends on the passed-in dependencies that are awaited before the task is run."""
        task_creator = QuestionTaskCreator(
            question=question,
            answer_question_func=self._answer_question_and_record_task,
            token_estimator=self._get_estimated_request_tokens,
            model_buckets=model_buckets,
        )
        [task_creator.add_dependency(x) for x in tasks_that_must_be_completed_before]
        self.task_creators[question.question_name] = task_creator
        return task_creator.generate_task(debug)

    def async_timeout_handler(timeout):
        def decorator(func):
            async def wrapper(*args, **kwargs):
                try:
                    return await asyncio.wait_for(func(*args, **kwargs), timeout)
                except asyncio.TimeoutError:
                    raise InterviewTimeoutError(
                        f"Task timed out after {timeout} seconds."
                    )

            return wrapper

        return decorator

    def get_invigilator(self, question, debug) -> "Invigilator":
        invigilator = self.agent.create_invigilator(
            question=question,
            scenario=self.scenario,
            model=self.model,
            debug=debug,
            memory_plan=self.survey.memory_plan,
            current_answers=self.answers,
        )
        return invigilator

    def _get_estimated_request_tokens(self, question) -> float:
        """Estimates the number of tokens that will be required to run the focal task."""
        invigilator = self.get_invigilator(question, debug=False)
        # TODO: There should be a way to get a more accurate estimate.
        combined_text = ""
        for prompt in invigilator.get_prompts().values():
            if hasattr(prompt, "text"):
                combined_text += prompt.text
            elif isinstance(prompt, str):
                combined_text += prompt
            else:
                raise ValueError(f"Prompt is of type {type(prompt)}")
        return len(combined_text) / 4.0

    @async_timeout_handler(TIMEOUT)
    async def _answer_question_and_record_task(
        self,
        question: Question,
        debug: bool,
    ) -> AgentResponseDict:
        """Answers a question and records the task.
        This in turn calls the the passed-in agent's async_answer_question method, which returns a response dictionary.
        """
        invigilator = self.get_invigilator(question, debug=debug)

        @retry_strategy
        async def attempt_to_answer_question():
            return await invigilator.async_answer_question()

        response: AgentResponseDict = await attempt_to_answer_question()

        # TODO: Move this back into actual agent response dict and enforce it.
        response["question_name"] = question.question_name

        self.answers.add_answer(response, question)

        self._cancel_skipped_questions(question)

        # TODO: This should be forced to be a data-exchange model to cement attributes.
        return response


    def _cancel_skipped_questions(self, current_question) -> None:
        """Cancels the tasks for questions that are skipped."""
        logger.info(f"Current question is {current_question.question_name}")
        current_question_index = self.to_index[current_question.question_name]
        next_question = self.survey.rule_collection.next_question(
            q_now=current_question_index, answers=self.answers
        )
        next_question_index = next_question.next_q

        def cancel_between(start, end):
            for i in range(start, end):
                logger.info(
                    f"Cancelling task for question {i}; {self.tasks[i].edsl_name}"
                )
                self.tasks[i].cancel()
                skipped_question_name = self.survey.question_names[i]
                logger.info(f"{skipped_question_name} skipped.")

        if next_question_index == EndOfSurvey:
            cancel_between(current_question_index + 1, len(self.survey.questions))
            return

        if next_question_index > (current_question_index + 1):
            cancel_between(current_question_index + 1, next_question_index)

        self.tasks.status()

    #######################
    # Dunder methods
    #######################
    def __repr__(self) -> str:
        """Returns a string representation of the Interview instance."""
        return f"Interview(agent = {self.agent}, survey = {self.survey}, scenario = {self.scenario}, model = {self.model})"


if __name__ == "__main__":
    from edsl.language_models import LanguageModelOpenAIThreeFiveTurbo
    from edsl.agents import Agent
    from edsl.surveys import Survey
    from edsl.scenarios import Scenario
    from edsl.questions import QuestionMultipleChoice

    # from edsl.jobs.Interview import Interview

    #  a survey with skip logic
    q0 = QuestionMultipleChoice(
        question_text="Do you like school?",
        question_options=["yes", "no"],
        question_name="q0",
    )
    q1 = QuestionMultipleChoice(
        question_text="Why not?",
        question_options=["killer bees in cafeteria", "other"],
        question_name="q1",
    )
    q2 = QuestionMultipleChoice(
        question_text="Why?",
        question_options=["**lack*** of killer bees in cafeteria", "other"],
        question_name="q2",
    )
    s = Survey(questions=[q0, q1, q2])
    s = s.add_rule(q0, "q0 == 'yes'", q2)

    # create an interview
    a = Agent(traits=None)

    def direct_question_answering_method(self, question, scenario):
        raise Exception("Fuck you!")
        #return "yes"

    a.add_direct_question_answering_method(direct_question_answering_method)
    scenario = Scenario()
    m = LanguageModelOpenAIThreeFiveTurbo(use_cache=False)
    I = Interview(agent=a, survey=s, scenario=scenario, model=m)

    result = asyncio.run(I.async_conduct_interview())
    # # conduct five interviews
    # for _ in range(5):
    #     I.conduct_interview(debug=True)

    # # replace missing answers
    # I
    # repr(I)
    # eval(repr(I))<|MERGE_RESOLUTION|>--- conflicted
+++ resolved
@@ -52,8 +52,7 @@
 # start loggin'
 logger.info("Interview.py loaded")
 
-<<<<<<< HEAD
-TIMEOUT = float(CONFIG.get("API_CALL_TIMEOUT_SEC"))
+TIMEOUT = float(CONFIG.get("EDSL_API_TIMEOUT"))
 BACKOFF_START_SEC = float(CONFIG.get("BACKOFF_START_SEC"))
 MAX_BACKOFF_SEC = float(CONFIG.get("MAX_BACKOFF_SEC"))
 MAX_ATTEMPTS = int(CONFIG.get("MAX_ATTEMPTS"))
@@ -80,9 +79,6 @@
     #retry=retry_if_exception_type(Exception),  # Customize this as per your specific retry-able exception
     before_sleep=print_retry  # Use custom print function for retries
 )
-=======
-TIMEOUT = float(CONFIG.get("EDSL_API_TIMEOUT"))
->>>>>>> 8e9cc702
 
 
 class Interview:
