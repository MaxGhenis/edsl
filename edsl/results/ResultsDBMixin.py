import pandas as pd
import sqlite3
from sqlalchemy import create_engine
from enum import Enum

class SQLDataShape(Enum):
    WIDE = 'wide'
    LONG = 'long'

class ResultsDBMixin:
    def rows(self):
        for index, result in enumerate(self):
            yield from result.rows(index)

    def export_sql_dump(self, shape, filename):
        shape_enum = self._get_shape_enum(shape)
        conn = self.db(shape = shape_enum)

        # Open file to write SQL dump
        with open(filename, "w") as f:
            for line in conn.iterdump():
                f.write(f"{line}\n")

        # Close the connection
        conn.close()

    def backup_db_to_file(self, shape, filename):
        shape_enum = self._get_shape_enum(shape)
        # Source database connection (in-memory)
        source_conn = self.db(shape = shape_enum)

        # Destination database connection (file)
        dest_conn = sqlite3.connect(filename)

        # Backup in-memory database to file
        with source_conn:
            source_conn.backup(dest_conn)

        # Close both connections
        source_conn.close()
        dest_conn.close()

    def db(self, shape: SQLDataShape, remove_prefix = False):

        if shape == SQLDataShape.LONG:
            # Step 2: Create a SQLite Database in Memory
            conn = sqlite3.connect(":memory:")

            create_table_query = """
            CREATE TABLE self (
                id INTEGER,
                data_type TEXT,
                key TEXT, 
                value TEXT
            )
            """
            conn.execute(create_table_query)

            # # Step 3: Insert the tuples into the table
            list_of_tuples = list(self.rows())
            insert_query = (
                "INSERT INTO self (id, data_type, key, value) VALUES (?, ?, ?, ?)"
            )
            conn.executemany(insert_query, list_of_tuples)
            conn.commit()
            return conn
        elif shape == SQLDataShape.WIDE:
            db_uri = 'sqlite:///:memory:'

            # Create SQLAlchemy engine with the in-memory database connection string
            engine = create_engine(db_uri)

            # Convert DataFrame to SQLite in-memory database
            df = self.to_pandas(remove_prefix=remove_prefix)
            df.to_sql('self', engine, index=False, if_exists='replace')

            # Create a connection to the SQLite database
            conn = engine.connect()
            return conn
        else:
            raise Exception("Invalid SQLDataShape")
        
    def _get_shape_enum(self, shape: str):
        if shape is None:
            raise Exception("Must select either 'wide' or 'long' format")
        elif shape == "wide":
            return SQLDataShape.WIDE
        elif shape == "long":
            return SQLDataShape.LONG
        else:
            raise Exception("Invalid shape: must be either 'long' or 'wide'")

    def sql(
        self,
        query: str,
        shape: str,
        remove_prefix: bool = False,
        transpose: bool = None,
        transpose_by: str = None,
        csv: bool = False,
    ):
        """Execute a SQL query and return the results as a DataFrame.
        :param query: The SQL query to execute
        :param transpose: Transpose the DataFrame if True
        :param transpose_by: Column to use as the index when transposing, otherwise the first column
        :param csv: Return the DataFrame as a CSV string if True
        """
        shape_enum = self._get_shape_enum(shape)

<<<<<<< HEAD
    def sql(
        self,
        query: str,
        transpose: bool = None,
        transpose_by: str = None,
        csv: bool = False,
    ):
        """Execute a SQL query and return the results as a DataFrame.
        :param query: The SQL query to execute
        :param transpose: Transpose the DataFrame if True
        :param transpose_by: Column to use as the index when transposing, otherwise the first column
        :param csv: Return the DataFrame as a CSV string if True
        """
        import pandas as pd

        conn = self.db()
=======
        conn = self.db(shape = shape_enum, remove_prefix = remove_prefix)
>>>>>>> d4da1221
        df = pd.read_sql_query(query, conn)

        # Transpose the DataFrame if transpose is True
        if transpose or transpose_by:
            df = pd.DataFrame(df)
            if transpose_by:
                df = df.set_index(transpose_by)
            else:
                df = df.set_index(df.columns[0])
            df = df.transpose()

        # Return as CSV if output is "csv"
        if csv:
            return df.to_csv(index=False)
        else:
            return df

    def show_schema(self, shape: str, remove_prefix: bool = False):
        shape_enum = self._get_shape_enum(shape)
        conn = self.db(shape = shape_enum, remove_prefix = remove_prefix)

        if shape_enum == SQLDataShape.LONG:

            # Query to get the schema of all tables
            query = "SELECT type, name, sql FROM sqlite_master WHERE type='table'"

            # Execute the query
            cursor = conn.execute(query)
            schema = cursor.fetchall()

            # Close the connection
            conn.close()

            # Format and return the schema information
            schema_info = ""
            for row in schema:
                schema_info += f"Type: {row[0]}, Name: {row[1]}, SQL: {row[2]}\n"

            print(schema_info)
        elif shape_enum == SQLDataShape.WIDE:
            query = f"PRAGMA table_info(self)"
            schema = pd.read_sql(query, conn)
            print(schema)


if __name__ == "__main__":
    from edsl.results import Results

    r = Results.example()
    
    df = r.sql("select data_type, key, value from self where data_type = 'answer'", shape = "long")
    print(df)
    
    df = r.sql(
        "select * from self",
        shape = "wide",
    )

    df = r.sql(
        "select * from self",
        shape = "wide",
    )

    r.show_schema(shape = "long")

    df = r.sql(
        "select * from self",
        shape = "wide",
    )




<<<<<<< HEAD
        return schema_info


if __name__ == "__main__":
    from edsl.results import Results

    r = Results.example()
    df = r.sql("select data_type, key, value from self where data_type = 'answer'")
    print(df)
    df = r.sql(
        "select data_type, key, value from self where data_type = 'answer'",
        transpose=True,
    )
=======
>>>>>>> d4da1221
    print(df)<|MERGE_RESOLUTION|>--- conflicted
+++ resolved
@@ -107,26 +107,7 @@
         """
         shape_enum = self._get_shape_enum(shape)
 
-<<<<<<< HEAD
-    def sql(
-        self,
-        query: str,
-        transpose: bool = None,
-        transpose_by: str = None,
-        csv: bool = False,
-    ):
-        """Execute a SQL query and return the results as a DataFrame.
-        :param query: The SQL query to execute
-        :param transpose: Transpose the DataFrame if True
-        :param transpose_by: Column to use as the index when transposing, otherwise the first column
-        :param csv: Return the DataFrame as a CSV string if True
-        """
-        import pandas as pd
-
-        conn = self.db()
-=======
         conn = self.db(shape = shape_enum, remove_prefix = remove_prefix)
->>>>>>> d4da1221
         df = pd.read_sql_query(query, conn)
 
         # Transpose the DataFrame if transpose is True
@@ -200,20 +181,4 @@
 
 
 
-<<<<<<< HEAD
-        return schema_info
-
-
-if __name__ == "__main__":
-    from edsl.results import Results
-
-    r = Results.example()
-    df = r.sql("select data_type, key, value from self where data_type = 'answer'")
-    print(df)
-    df = r.sql(
-        "select data_type, key, value from self where data_type = 'answer'",
-        transpose=True,
-    )
-=======
->>>>>>> d4da1221
     print(df)