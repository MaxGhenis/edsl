--- conflicted
+++ resolved
@@ -15,6 +15,7 @@
 from edsl.utilities import is_notebook
 
 from edsl.Base import Base
+
 
 def agent_namer_closure():
     """Returns a function that can be used to name an agent."""
@@ -28,10 +29,31 @@
         else:
             agent_dict[id(agent)] = f"Agent_{agent_count}"
             return agent_dict[id(agent)]
- 
+
     return agent_namer
 
+
 agent_namer = agent_namer_closure()
+
+
+def agent_namer_closure():
+    """Returns a function that can be used to name an agent."""
+    agent_dict = {}
+
+    def agent_namer(agent):
+        nonlocal agent_dict
+        agent_count = len(agent_dict)
+        if id(agent) in agent_dict:
+            return agent_dict[id(agent)]
+        else:
+            agent_dict[id(agent)] = f"Agent_{agent_count}"
+            return agent_dict[id(agent)]
+
+    return agent_namer
+
+
+agent_namer = agent_namer_closure()
+
 
 class Result(Base, UserDict):
     """
@@ -73,7 +95,7 @@
     @property
     def sub_dicts(self) -> dict[str, dict]:
         """Returns a dictionary where keys are strings for each of the main class attributes/objects (except for iteration) and values are dictionaries for the attributes and values for each of these objects."""
-        
+
         if self.agent.name is None:
             agent_name = agent_namer(self.agent)
         else:
@@ -119,11 +141,7 @@
     def rows(self, index):
         for data_type, subdict in self.sub_dicts.items():
             for key, value in subdict.items():
-<<<<<<< HEAD
-                yield (index, data_type, key, value)
-=======
                 yield (index, data_type, key, str(value))
->>>>>>> 4e5accc3
 
     ###############
     # Useful
