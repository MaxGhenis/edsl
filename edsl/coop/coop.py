"""A client for the Expected Parrot API."""
import json
import requests
from typing import Any, Optional, Type, Union
from edsl import CONFIG
from edsl.agents import Agent, AgentList
from edsl.questions import Question
from edsl.results import Results
from edsl.surveys import Survey


api_url = {
    "development": "http://127.0.0.1:8000",
<<<<<<< HEAD
    "production": "your_production_url",
=======
    "production": "https://chick.expectedparrot.com",
>>>>>>> 1ffde975
}


class Coop:
    """A client for the Expected Parrot API."""

    def __init__(self, api_key: str = None, run_mode: str = None) -> None:
        """Initialize the client."""
        self.api_key = api_key or CONFIG.EXPECTED_PARROT_API_KEY
        self.run_mode = run_mode or CONFIG.EDSL_RUN_MODE

    def __repr__(self):
        """Return a string representation of the client."""
        return f"Client(api_key='{self.api_key}', run_mode='{self.run_mode}')"

    @property
    def headers(self) -> dict:
        """Return the headers for the request."""
        return {"Authorization": f"Bearer {self.api_key}"}

    @property
    def url(self) -> str:
        """Return the URL for the request."""
        return api_url[self.run_mode]

    def _send_server_request(
        self,
        uri: str,
        method: str,
        payload: Optional[dict[str, Any]] = None,
        params: Optional[dict[str, Any]] = None,
    ) -> requests.Response:
<<<<<<< HEAD
        """Sends a request to the server and returns the response."""
        url = f"{self.url}/{uri}?save_questions=true"
=======
        """Send a request to the server and returns the response."""
        url = f"{self.url}/{uri}"
>>>>>>> 1ffde975

        if method.upper() in ["GET", "DELETE"]:
            response = requests.request(
                method, url, params=params, headers=self.headers
            )
        else:
            response = requests.request(method, url, json=payload, headers=self.headers)

        return response

    def _resolve_server_response(self, response: requests.Response) -> None:
        """Check the response from the server and raises appropriate errors."""
        if response.status_code >= 400:
            raise Exception(response.json().get("detail"))

    # QUESTIONS METHODS
    def create_question(self, question: Type[Question], public: bool = False) -> dict:
        """
        Create a Question object.

        - `question`: the EDSL Question to be sent.
        - `public`: whether the question should be public (defaults to False)
        """
        response = self._send_server_request(
            uri="api/v0/questions",
            method="POST",
            payload={"json_string": json.dumps(question.to_dict()), "public": public},
        )
        self._resolve_server_response(response)
        return response.json()

    def get_question(self, id: int) -> Type[Question]:
        """Retrieve a Question object by id."""
        response = self._send_server_request(uri=f"api/v0/questions/{id}", method="GET")
        self._resolve_server_response(response)
        return Question.from_dict(json.loads(response.json().get("json_string")))

    @property
    def questions(self) -> list[dict[str, Union[int, Question]]]:
        """Retrieve all Questions."""
        response = self._send_server_request(uri="api/v0/questions", method="GET")
        self._resolve_server_response(response)
        questions = [
            {
                "id": q.get("id"),
                "question": Question.from_dict(json.loads(q.get("json_string"))),
            }
            for q in response.json()
        ]
        return questions

    def delete_question(self, id: int) -> dict:
        """Delete a question from the coop."""
        response = self._send_server_request(
            uri=f"api/v0/questions/{id}", method="DELETE"
        )
        self._resolve_server_response(response)
        return response.json()

    # Surveys METHODS
    def create_survey(self, survey: Type[Survey], public: bool = False) -> dict:
        """
        Create a Question object.

        - `survey`: the EDSL Survey to be sent.
        - `public`: whether the survey should be public (defaults to False)
        """
        response = self._send_server_request(
            uri="api/v0/surveys",
            method="POST",
            payload={"json_string": json.dumps(survey.to_dict()), "public": public},
        )
        self._resolve_server_response(response)
        return response.json()

    def get_survey(self, id: int) -> Type[Survey]:
        """Retrieve a Survey object by id."""
        response = self._send_server_request(uri=f"api/v0/surveys/{id}", method="GET")
        self._resolve_server_response(response)
        return Survey.from_dict(json.loads(response.json().get("json_string")))

    @property
    def surveys(self) -> list[dict[str, Union[int, Survey]]]:
        """Retrieve all Surveys."""
        response = self._send_server_request(uri="api/v0/surveys", method="GET")
        self._resolve_server_response(response)
        surveys = [
            {
                "id": q.get("id"),
                "survey": Survey.from_dict(json.loads(q.get("json_string"))),
            }
            for q in response.json()
        ]
        return surveys

    def delete_survey(self, id: int) -> dict:
        """Delete a Survey from the coop."""
        response = self._send_server_request(
            uri=f"api/v0/surveys/{id}", method="DELETE"
        )
        self._resolve_server_response(response)
        return response.json()

    # AGENT METHODS
    def create_agent(
        self, agent: Union[Agent, AgentList], public: bool = False
    ) -> dict:
        """
        Creates an Agent or AgentList object.
        - `agent`: the EDSL Agent or AgentList to be sent.
        - `public`: whether the agent should be public (defaults to False)
        """
        response = self._send_server_request(
            uri="api/v0/agents",
            method="POST",
            payload={"json_string": json.dumps(agent.to_dict()), "public": public},
        )
        self._resolve_server_response(response)
        return response.json()

    def get_agent(self, id: int) -> Union[Agent, AgentList]:
        """Retrieves an Agent or AgentList object by id."""
        response = self._send_server_request(uri=f"api/v0/agents/{id}", method="GET")
        self._resolve_server_response(response)
        agent_dict = json.loads(response.json().get("json_string"))
        if "agent_list" in agent_dict:
            return AgentList.from_dict(agent_dict)
        else:
            return Agent.from_dict(agent_dict)

    @property
    def agents(self) -> list[dict[str, Union[int, Agent, AgentList]]]:
        """Retrieves all Agents and AgentLists."""
        response = self._send_server_request(uri="api/v0/agents", method="GET")
        self._resolve_server_response(response)
        agents = []
        for q in response.json():
            agent_dict = json.loads(q.get("json_string"))
            if "agent_list" in agent_dict:
                agent = AgentList.from_dict(agent_dict)
            else:
                agent = Agent.from_dict(agent_dict)
            agents.append({"id": q.get("id"), "agent": agent})
        return agents

    def delete_agent(self, id: int) -> dict:
        """Deletes an Agent or AgentList from the coop."""
        response = self._send_server_request(uri=f"api/v0/agents/{id}", method="DELETE")
        self._resolve_server_response(response)
        return response.json()

    # RESULTS METHODS
    def create_results(self, results: Results, public: bool = False) -> dict:
        """
        Creates a Results object.
        - `results`: the EDSL Results to be sent.
        - `public`: whether the Results should be public (defaults to False)
        """
        response = self._send_server_request(
            uri="api/v0/results",
            method="POST",
            payload={"json_string": json.dumps(results.to_dict()), "public": public},
        )
        self._resolve_server_response(response)
        return response.json()

    def get_results(self, id: int) -> Results:
        """Retrieves a Results object by id."""
        response = self._send_server_request(uri=f"api/v0/results/{id}", method="GET")
        self._resolve_server_response(response)
        return Results.from_dict(json.loads(response.json().get("json_string")))

    @property
    def results(self) -> list[dict[str, Union[int, Results]]]:
        """Retrieves all Results."""
        response = self._send_server_request(uri="api/v0/results", method="GET")
        self._resolve_server_response(response)
        results = [
            {
                "id": r.get("id"),
                "survey": Results.from_dict(json.loads(r.get("json_string"))),
            }
            for r in response.json()
        ]
        return results

    def delete_results(self, id: int) -> dict:
        """Deletes a Results object from the coop."""
        response = self._send_server_request(
            uri=f"api/v0/results/{id}", method="DELETE"
        )
        self._resolve_server_response(response)
        return response.json()


if __name__ == "__main__":
    from edsl.coop import Coop

<<<<<<< HEAD
    API_KEY = "your_api_key"
=======
    API_KEY = "xNV7JjADmgeh54CX7O1rblBT1AjdqX_1uOrgDVHiJP8"
>>>>>>> 1ffde975
    RUN_MODE = "development"
    coop = Coop(api_key=API_KEY, run_mode=RUN_MODE)

    # basics
    coop
    coop.headers
    coop.url

    ##############
    # A. QUESTIONS
    ##############
    from edsl.questions import QuestionMultipleChoice
    from edsl.questions import QuestionCheckBox
    from edsl.questions import QuestionFreeText

    # check questions on server (should be an empty list)
    coop.questions
    for question in coop.questions:
        coop.delete_question(question.get("id"))

    # get a question that does not exist (should return None)
    coop.get_question(id=1)

    # now post a Question
    coop.create_question(QuestionMultipleChoice.example())
    coop.create_question(QuestionCheckBox.example(), public=False)
    coop.create_question(QuestionFreeText.example(), public=True)

    # check all questions
    coop.questions

    # or get question by id
    coop.get_question(id=1)

    # delete the question
    coop.delete_question(id=1)

    # check all questions
    coop.questions

    ##############
    # B. Surveys
    ##############
    from edsl.surveys import Survey

    # check surveys on server (should be an empty list)
    coop.surveys
    for survey in coop.surveys:
        coop.delete_survey(survey.get("id"))

    # get a survey that does not exist (should return None)
    coop.get_survey(id=1)

    # now post a Survey
    coop.create_survey(Survey.example())
    coop.create_survey(Survey.example(), public=False)
    coop.create_survey(Survey.example(), public=True)
    coop.create_survey(Survey(), public=True)
    s = Survey().example()
    for i in range(10):
        q = QuestionFreeText.example()
        q.question_name = f"question_{i}"
        s.add_question(q)
    coop.create_survey(s, public=True)

    # check all surveys
    coop.surveys

    # or get survey by id
    coop.get_survey(id=1)

    # delete the survey
    coop.delete_survey(id=1)

    # check all surveys
    coop.surveys

    ##############
    # C. Agents and AgentLists
    ##############
    from edsl.agents import Agent, AgentList

    # check agents on server (should be an empty list)
    coop.agents
    for agent in coop.agents:
        coop.delete_agent(agent.get("id"))

    # get an agent that does not exist (should return None)
    coop.get_agent(id=2)

    # now post an Agent
    coop.create_agent(Agent.example())
    coop.create_agent(Agent.example(), public=False)
    coop.create_agent(Agent.example(), public=True)
    coop.create_agent(
        Agent(traits={"hair_type": "curly", "skil_color": "white"}), public=True
    )
    coop.create_agent(AgentList.example())
    coop.create_agent(AgentList.example(), public=False)
    coop.create_agent(AgentList.example(), public=True)

    # check all agents
    coop.agents

    # or get agent by id
    coop.get_agent(id=1)

    # delete the agent
    coop.delete_agent(id=1)

    # check all agents
    coop.agents

    ##############
    # D. Results
    ##############
    from edsl.results import Results

    # check results on server (should be an empty list)
    len(coop.results)
    for results in coop.results:
        coop.delete_results(results.get("id"))

    # get a result that does not exist (should return None)
    coop.get_results(id=2)

    # now post a Results
    coop.create_results(Results.example())
    coop.create_results(Results.example(), public=False)
    coop.create_results(Results.example(), public=True)

    # check all results
    coop.results

    # or get results by id
    coop.get_results(id=1)

    # delete the results
    coop.delete_results(id=1)

    # check all results
    coop.results<|MERGE_RESOLUTION|>--- conflicted
+++ resolved
@@ -1,4 +1,5 @@
 """A client for the Expected Parrot API."""
+
 import json
 import requests
 from typing import Any, Optional, Type, Union
@@ -11,11 +12,7 @@
 
 api_url = {
     "development": "http://127.0.0.1:8000",
-<<<<<<< HEAD
     "production": "your_production_url",
-=======
-    "production": "https://chick.expectedparrot.com",
->>>>>>> 1ffde975
 }
 
 
@@ -48,13 +45,8 @@
         payload: Optional[dict[str, Any]] = None,
         params: Optional[dict[str, Any]] = None,
     ) -> requests.Response:
-<<<<<<< HEAD
         """Sends a request to the server and returns the response."""
         url = f"{self.url}/{uri}?save_questions=true"
-=======
-        """Send a request to the server and returns the response."""
-        url = f"{self.url}/{uri}"
->>>>>>> 1ffde975
 
         if method.upper() in ["GET", "DELETE"]:
             response = requests.request(
@@ -253,11 +245,7 @@
 if __name__ == "__main__":
     from edsl.coop import Coop
 
-<<<<<<< HEAD
     API_KEY = "your_api_key"
-=======
-    API_KEY = "xNV7JjADmgeh54CX7O1rblBT1AjdqX_1uOrgDVHiJP8"
->>>>>>> 1ffde975
     RUN_MODE = "development"
     coop = Coop(api_key=API_KEY, run_mode=RUN_MODE)
 
