"""A Survey is collection of questions that can be administered to an Agent."""

from __future__ import annotations
import re
import tempfile
import requests

from typing import Any, Generator, Optional, Union, List, Literal, Callable
from uuid import uuid4
from edsl.Base import Base
from edsl.exceptions import SurveyCreationError, SurveyHasNoRulesError
from edsl.questions.QuestionBase import QuestionBase
from edsl.surveys.base import RulePriority, EndOfSurvey
from edsl.surveys.DAG import DAG
from edsl.surveys.descriptors import QuestionsDescriptor
from edsl.surveys.MemoryPlan import MemoryPlan
from edsl.surveys.Rule import Rule
from edsl.surveys.RuleCollection import RuleCollection
from edsl.surveys.SurveyExportMixin import SurveyExportMixin
from edsl.surveys.SurveyFlowVisualizationMixin import SurveyFlowVisualizationMixin
from edsl.utilities.decorators import add_edsl_version, remove_edsl_version


# from edsl.surveys.Instruction import Instruction
# from edsl.surveys.Instruction import ChangeInstruction
from edsl.surveys.instructions.InstructionCollection import InstructionCollection


class Survey(SurveyExportMixin, SurveyFlowVisualizationMixin, Base):
    """A collection of questions that supports skip logic."""

    questions = QuestionsDescriptor()
    """
    A collection of questions that supports skip logic.

    Initalization:
    - `questions`: the questions in the survey (optional)
    - `question_names`: the names of the questions (optional)
    - `name`: the name of the survey (optional)

    Methods:
    -

    Notes:
    - The presumed order of the survey is the order in which questions are added.
    """

    def __init__(
        self,
        questions: Optional[
            list[Union[QuestionBase, "Instruction", "ChangeInstruction"]]
        ] = None,
        memory_plan: Optional[MemoryPlan] = None,
        rule_collection: Optional[RuleCollection] = None,
        question_groups: Optional[dict[str, tuple[int, int]]] = None,
        name: str = None,
    ):
        """Create a new survey.

        :param questions: The questions in the survey.
        :param memory_plan: The memory plan for the survey.
        :param rule_collection: The rule collection for the survey.
        :param question_groups: The groups of questions in the survey.
        :param name: The name of the survey - DEPRECATED.


        >>> from edsl import QuestionFreeText
        >>> q1 = QuestionFreeText(question_text = "What is your name?", question_name = "name")
        >>> q2 = QuestionFreeText(question_text = "What is your favorite color?", question_name = "color")
        >>> q3 = QuestionFreeText(question_text = "Is a hot dog a sandwich", question_name = "food")
        >>> s = Survey([q1, q2, q3], question_groups = {"demographics": (0, 1), "substantive":(3)})


        """

        self.raw_passed_questions = questions

        true_questions, instruction_names_to_instructions, self.pseudo_indices = (
            self._separate_questions_and_instructions(questions or [])
        )

        self.rule_collection = RuleCollection(
            num_questions=len(true_questions) if true_questions else None
        )
        # the RuleCollection needs to be present while we add the questions; we might override this later
        # if a rule_collection is provided. This allows us to serialize the survey with the rule_collection.

        self.questions = true_questions
        self.instruction_names_to_instructions = instruction_names_to_instructions

        self.memory_plan = memory_plan or MemoryPlan(self)
        if question_groups is not None:
            self.question_groups = question_groups
        else:
            self.question_groups = {}

        # if a rule collection is provided, use it instead
        if rule_collection is not None:
            self.rule_collection = rule_collection

        if name is not None:
            import warnings

            warnings.warn("name parameter to a survey is deprecated.")

    # region: Suvry instruction handling
    @property
    def relevant_instructions_dict(self) -> dict:
        """Return a dictionary with keys as question names and values as instructions that are relevant to the question.

        >>> s = Survey.example(include_instructions=True)
        >>> s.relevant_instructions_dict
        {'q0': [Instruction(name="attention", text="Please pay attention!")], 'q1': [Instruction(name="attention", text="Please pay attention!")], 'q2': [Instruction(name="attention", text="Please pay attention!")]}

        """
        return InstructionCollection(
            self.instruction_names_to_instructions, self.questions
        )

    @staticmethod
    def _separate_questions_and_instructions(questions_and_instructions: list):
        """
        The 'pseudo_indices' attribute is a dictionary that maps question names to pseudo-indices
        that are used to order questions and instructions in the survey.
        Only questions get real indices; instructions get pseudo-indices.
        However, the order of the pseudo-indices is the same as the order questions and instructions are added to the survey.

        We don't have to know how many instructions there are to calculate the pseudo-indices because they are
        calculated by the inverse of one minus the sum of 1/2^n for n in the number of instructions run so far.

        >>> from edsl import Instruction
        >>> i = Instruction(text = "Pay attention to the following questions.", name = "intro")
        >>> i2 = Instruction(text = "How are you feeling today?", name = "followon_intro")
        >>> from edsl import QuestionFreeText; q1 = QuestionFreeText.example()
        >>> from edsl import QuestionMultipleChoice; q2 = QuestionMultipleChoice.example()
        >>> s = Survey([q1, i, i2, q2])
        >>> len(s.instruction_names_to_instructions)
        2
        >>> s.pseudo_indices
        {'how_are_you': 0, 'intro': 0.5, 'followon_intro': 0.75, 'how_feeling': 1}

        >>> from edsl import ChangeInstruction
        >>> q3 = QuestionFreeText(question_text = "What is your favorite color?", question_name = "color")
        >>> i_change = ChangeInstruction(drop = ["intro"])
        >>> s = Survey([q1, i, q2, i_change, q3])
        >>> [i.name for i in s.relevant_instructions(q1)]
        []
        >>> [i.name for i in s.relevant_instructions(q2)]
        ['intro']
        >>> [i.name for i in s.relevant_instructions(q3)]
        []

        >>> i_change = ChangeInstruction(keep = ["poop"], drop = [])
        >>> s = Survey([q1, i, q2, i_change])
        Traceback (most recent call last):
        ...
        ValueError: ChangeInstruction change_instruction_0 references instruction poop which does not exist.
        """
        from edsl.surveys.instructions.Instruction import Instruction
        from edsl.surveys.instructions.ChangeInstruction import ChangeInstruction

        true_questions = []
        instruction_names_to_instructions = {}

        num_change_instructions = 0
        pseudo_indices = {}
        instructions_run_length = 0
        for entry in questions_and_instructions:
            if isinstance(entry, Instruction) or isinstance(entry, ChangeInstruction):
                if isinstance(entry, ChangeInstruction):
                    entry.add_name(num_change_instructions)
                    num_change_instructions += 1
                    for prior_instruction in entry.keep + entry.drop:
                        if prior_instruction not in instruction_names_to_instructions:
                            raise ValueError(
                                f"ChangeInstruction {entry.name} references instruction {prior_instruction} which does not exist."
                            )
                instructions_run_length += 1
                delta = 1 - 1.0 / (2.0**instructions_run_length)
                pseudo_index = (len(true_questions) - 1) + delta
                entry.pseudo_index = pseudo_index
                instruction_names_to_instructions[entry.name] = entry
            elif isinstance(entry, QuestionBase):
                pseudo_index = len(true_questions)
                instructions_run_length = 0
                true_questions.append(entry)
            else:
                raise ValueError(
                    f"Entry {repr(entry)} is not a QuestionBase or an Instruction."
                )

            pseudo_indices[entry.name] = pseudo_index

        return true_questions, instruction_names_to_instructions, pseudo_indices

    def relevant_instructions(self, question) -> dict:
        """This should be a dictionry with keys as question names and values as instructions that are relevant to the question.

        :param question: The question to get the relevant instructions for.

        # Did the instruction come before the question and was it not modified by a change instruction?

        """
        return self.relevant_instructions_dict[question]

    @property
    def max_pseudo_index(self) -> float:
        """Return the maximum pseudo index in the survey.

        Example:

        >>> s = Survey.example()
        >>> s.max_pseudo_index
        2
        """
        if len(self.pseudo_indices) == 0:
            return -1
        return max(self.pseudo_indices.values())

    @property
    def last_item_was_instruction(self) -> bool:
        """Return whether the last item added to the survey was an instruction.
        This is used to determine the pseudo-index of the next item added to the survey.

        Example:

        >>> s = Survey.example()
        >>> s.last_item_was_instruction
        False
        >>> from edsl.surveys.instructions.Instruction import Instruction
        >>> s = s.add_instruction(Instruction(text="Pay attention to the following questions.", name="intro"))
        >>> s.last_item_was_instruction
        True
        """
        return isinstance(self.max_pseudo_index, float)

    def add_instruction(
        self, instruction: Union["Instruction", "ChangeInstruction"]
    ) -> Survey:
        """
        Add an instruction to the survey.

        :param instruction: The instruction to add to the survey.

        >>> from edsl import Instruction
        >>> i = Instruction(text="Pay attention to the following questions.", name="intro")
        >>> s = Survey().add_instruction(i)
        >>> s.instruction_names_to_instructions
        {'intro': Instruction(name="intro", text="Pay attention to the following questions.")}
        >>> s.pseudo_indices
        {'intro': -0.5}
        """
        import math

        if instruction.name in self.instruction_names_to_instructions:
            raise SurveyCreationError(
                f"""Instruction name '{instruction.name}' already exists in survey. Existing names are {self.instruction_names_to_instructions.keys()}."""
            )
        self.instruction_names_to_instructions[instruction.name] = instruction

        # was the last thing added an instruction or a question?
        if self.last_item_was_instruction:
            pseudo_index = (
                self.max_pseudo_index
                + (math.ceil(self.max_pseudo_index) - self.max_pseudo_index) / 2
            )
        else:
            pseudo_index = self.max_pseudo_index + 1.0 / 2.0
        self.pseudo_indices[instruction.name] = pseudo_index

        return self

    # endregion

    # region: Simulation methods

    def simulate(self) -> dict:
        """Simulate the survey and return the answers."""
        i = self.gen_path_through_survey()
        q = next(i)
        while True:
            try:
                answer = q._simulate_answer()
                q = i.send({q.question_name: answer["answer"]})
            except StopIteration:
                break
        return self.answers

    def create_agent(self) -> "Agent":
        """Create an agent from the simulated answers."""
        answers_dict = self.simulate()
        from edsl.agents.Agent import Agent

        a = Agent(traits=answers_dict)

        def construct_answer_dict_function(traits: dict) -> Callable:
            def func(self, question: "QuestionBase", scenario=None):
                return traits.get(question.question_name, None)

            return func

        a.add_direct_question_answering_method(
            construct_answer_dict_function(answers_dict)
        )
        return a

    def simulate_results(self) -> "Results":
        """Simulate the survey and return the results."""
        a = self.create_agent()
        return self.by([a]).run()

    # endregion

    # region: Access methods
    def _get_question_index(
        self, q: Union[QuestionBase, str, EndOfSurvey.__class__]
    ) -> Union[int, EndOfSurvey.__class__]:
        """Return the index of the question or EndOfSurvey object.

        :param q: The question or question name to get the index of.

        It can handle it if the user passes in the question name, the question object, or the EndOfSurvey object.

        >>> s = Survey.example()
        >>> s._get_question_index("q0")
        0

        This doesnt' work with questions that don't exist:

        >>> s._get_question_index("poop")
        Traceback (most recent call last):
        ...
        ValueError: Question name poop not found in survey. The current question names are {'q0': 0, 'q1': 1, 'q2': 2}.
        """
        if q == EndOfSurvey:
            return EndOfSurvey
        else:
            question_name = q if isinstance(q, str) else q.question_name
            if question_name not in self.question_name_to_index:
                raise ValueError(
                    f"""Question name {question_name} not found in survey. The current question names are {self.question_name_to_index}."""
                )
            return self.question_name_to_index[question_name]

    def get(self, question_name: str) -> QuestionBase:
        """
        Return the question object given the question name.

        :param question_name: The name of the question to get.

        >>> s = Survey.example()
        >>> s.get_question("q0")
        Question('multiple_choice', question_name = \"""q0\""", question_text = \"""Do you like school?\""", question_options = ['yes', 'no'])
        """
        if question_name not in self.question_name_to_index:
            raise KeyError(f"Question name {question_name} not found in survey.")
        index = self.question_name_to_index[question_name]
        return self._questions[index]

    def get_question(self, question_name: str) -> QuestionBase:
        """Return the question object given the question name."""
        # import warnings
        # warnings.warn("survey.get_question is deprecated. Use subscript operator instead.")
        return self.get(question_name)

    def question_names_to_questions(self) -> dict:
        """Return a dictionary mapping question names to question attributes."""
        return {q.question_name: q for q in self.questions}

    @property
    def question_names(self) -> list[str]:
        """Return a list of question names in the survey.

        Example:

        >>> s = Survey.example()
        >>> s.question_names
        ['q0', 'q1', 'q2']
        """
        # return list(self.question_name_to_index.keys())
        return [q.question_name for q in self.questions]

    @property
    def question_name_to_index(self) -> dict[str, int]:
        """Return a dictionary mapping question names to question indices.

        Example:

        >>> s = Survey.example()
        >>> s.question_name_to_index
        {'q0': 0, 'q1': 1, 'q2': 2}
        """
        return {q.question_name: i for i, q in enumerate(self.questions)}

    # endregion

    # region: serialization methods
    def __hash__(self) -> int:
        """Return a hash of the question."""
        from edsl.utilities.utilities import dict_hash

        return dict_hash(self._to_dict())

    def _to_dict(self) -> dict[str, Any]:
        """Serialize the Survey object to a dictionary.

        >>> s = Survey.example()
        >>> s._to_dict().keys()
        dict_keys(['questions', 'memory_plan', 'rule_collection', 'question_groups'])
        """
        return {
            "questions": [
                q._to_dict() for q in self.recombined_questions_and_instructions()
            ],
            "memory_plan": self.memory_plan.to_dict(),
            "rule_collection": self.rule_collection.to_dict(),
            "question_groups": self.question_groups,
        }

    @add_edsl_version
    def to_dict(self) -> dict[str, Any]:
        """Serialize the Survey object to a dictionary.

        >>> s = Survey.example()
        >>> s.to_dict().keys()
        dict_keys(['questions', 'memory_plan', 'rule_collection', 'question_groups', 'edsl_version', 'edsl_class_name'])

        """
        return self._to_dict()

    @classmethod
    @remove_edsl_version
    def from_dict(cls, data: dict) -> Survey:
        """Deserialize the dictionary back to a Survey object.

        :param data: The dictionary to deserialize.

        >>> d = Survey.example().to_dict()
        >>> s = Survey.from_dict(d)
        >>> s == Survey.example()
        True

        >>> s = Survey.example(include_instructions = True)
        >>> d = s.to_dict()
        >>> news = Survey.from_dict(d)
        >>> news == s
        True

        """

        def get_class(pass_dict):
            if (class_name := pass_dict.get("edsl_class_name")) == "QuestionBase":
                return QuestionBase
            elif class_name == "Instruction":
                from edsl.surveys.instructions.Instruction import Instruction

                return Instruction
            elif class_name == "ChangeInstruction":
                from edsl.surveys.instructions.ChangeInstruction import (
                    ChangeInstruction,
                )

                return ChangeInstruction
            else:
                # some data might not have the edsl_class_name
                return QuestionBase
                # raise ValueError(f"Class {pass_dict['edsl_class_name']} not found")

        questions = [
            get_class(q_dict).from_dict(q_dict) for q_dict in data["questions"]
        ]
        memory_plan = MemoryPlan.from_dict(data["memory_plan"])
        survey = cls(
            questions=questions,
            memory_plan=memory_plan,
            rule_collection=RuleCollection.from_dict(data["rule_collection"]),
            question_groups=data["question_groups"],
        )
        return survey

    # endregion

    # region: Survey template parameters
    @property
    def scenario_attributes(self) -> list[str]:
        """Return a list of attributes that admissible Scenarios should have.

        Here we have a survey with a question that uses a jinja2 style {{ }} template:

        >>> from edsl import QuestionFreeText
        >>> s = Survey().add_question(QuestionFreeText(question_text="{{ greeting }}. What is your name?", question_name="name"))
        >>> s.scenario_attributes
        ['greeting']

        >>> s = Survey().add_question(QuestionFreeText(question_text="{{ greeting }}. What is your {{ attribute }}?", question_name="name"))
        >>> s.scenario_attributes
        ['greeting', 'attribute']


        """
        temp = []
        for question in self.questions:
            question_text = question.question_text
            # extract the contents of all {{ }} in the question text using regex
            matches = re.findall(r"\{\{(.+?)\}\}", question_text)
            # remove whitespace
            matches = [match.strip() for match in matches]
            # add them to the temp list
            temp.extend(matches)
        return temp

    @property
    def parameters(self):
        """Return a set of parameters in the survey.

        >>> s = Survey.example()
        >>> s.parameters
        set()
        """
        return set.union(*[q.parameters for q in self.questions])

    @property
    def parameters_by_question(self):
        """Return a dictionary of parameters by question in the survey.
        >>> from edsl import QuestionFreeText
        >>> q = QuestionFreeText(question_name = "example", question_text = "What is the capital of {{ country}}?")
        >>> s = Survey([q])
        >>> s.parameters_by_question
        {'example': {'country'}}
        """
        return {q.question_name: q.parameters for q in self.questions}

    # endregion

    # region: Survey construction

    # region: Adding questions and combining surveys
    def __add__(self, other: Survey) -> Survey:
        """Combine two surveys.

        :param other: The other survey to combine with this one.
        >>> s1 = Survey.example()
        >>> from edsl import QuestionFreeText
        >>> s2 = Survey([QuestionFreeText(question_text="What is your name?", question_name="yo")])
        >>> s3 = s1 + s2
        Traceback (most recent call last):
        ...
        ValueError: ('Cannot combine two surveys with non-default rules.', "Please use the 'clear_non_default_rules' method to remove non-default rules from the survey.")
        >>> s3 = s1.clear_non_default_rules() + s2
        >>> len(s3.questions)
        4

        """
        if (
            len(self.rule_collection.non_default_rules) > 0
            or len(other.rule_collection.non_default_rules) > 0
        ):
            raise ValueError(
                "Cannot combine two surveys with non-default rules.",
                "Please use the 'clear_non_default_rules' method to remove non-default rules from the survey.",
            )

        return Survey(questions=self.questions + other.questions)

<<<<<<< HEAD
=======
    def clear_non_default_rules(self) -> Survey:
        s = Survey()
        for question in self.questions:
            s.add_question(question)
        return s

    @property
    def parameters(self):
        """Return a set of parameters in the survey.

        >>> s = Survey.example()
        >>> s.parameters
        set()
        """
        return set.union(*[q.parameters for q in self.questions])

    @property
    def parameters_by_question(self):
        return {q.question_name: q.parameters for q in self.questions}

    @property
    def question_names(self) -> list[str]:
        """Return a list of question names in the survey.

        Example:

        >>> s = Survey.example()
        >>> s.question_names
        ['q0', 'q1', 'q2']
        """
        # return list(self.question_name_to_index.keys())
        return [q.question_name for q in self.questions]

    @property
    def question_name_to_index(self) -> dict[str, int]:
        """Return a dictionary mapping question names to question indices.

        Example:

        >>> s = Survey.example()
        >>> s.question_name_to_index
        {'q0': 0, 'q1': 1, 'q2': 2}
        """
        return {q.question_name: i for i, q in enumerate(self.questions)}

>>>>>>> fa1dc503
    def add_question(self, question: QuestionBase) -> Survey:
        """
        Add a question to survey.

        :param question: The question to add to the survey.
        :param question_name: The name of the question. If not provided, the question name is used.

        The question is appended at the end of the self.questions list
        A default rule is created that the next index is the next question.

        >>> from edsl import QuestionMultipleChoice
        >>> q = QuestionMultipleChoice(question_text = "Do you like school?", question_options=["yes", "no"], question_name="q0")
        >>> s = Survey().add_question(q)

        >>> s = Survey().add_question(q).add_question(q)
        Traceback (most recent call last):
        ...
        edsl.exceptions.surveys.SurveyCreationError: Question name 'q0' already exists in survey. Existing names are ['q0'].
        """
        if question.question_name in self.question_names:
            raise SurveyCreationError(
                f"""Question name '{question.question_name}' already exists in survey. Existing names are {self.question_names}."""
            )
        index = len(self.questions)
        # TODO: This is a bit ugly because the user
        # doesn't "know" about _questions - it's generated by the
        # descriptor.
        self._questions.append(question)

        self.pseudo_indices[question.question_name] = index

        # using index + 1 presumes there is a next question
        self.rule_collection.add_rule(
            Rule(
                current_q=index,
                expression="True",
                next_q=index + 1,
                question_name_to_index=self.question_name_to_index,
                priority=RulePriority.DEFAULT.value,
            )
        )

        # a question might be added before the memory plan is created
        # it's ok because the memory plan will be updated when it is created
        if hasattr(self, "memory_plan"):
            self.memory_plan.add_question(question)

        return self

    def recombined_questions_and_instructions(
        self,
    ) -> list[Union[QuestionBase, "Instruction"]]:
        """Return a list of questions and instructions sorted by pseudo index."""
        questions_and_instructions = self._questions + list(
            self.instruction_names_to_instructions.values()
        )
        return sorted(
            questions_and_instructions, key=lambda x: self.pseudo_indices[x.name]
        )

    # endregion

    # region: Memory plan methods
    def set_full_memory_mode(self) -> Survey:
        """Add instructions to a survey that the agent should remember all of the answers to the questions in the survey.

        >>> s = Survey.example().set_full_memory_mode()

        """
        self._set_memory_plan(lambda i: self.question_names[:i])
        return self

    def set_lagged_memory(self, lags: int) -> Survey:
        """Add instructions to a survey that the agent should remember the answers to the questions in the survey.

        The agent should remember the answers to the questions in the survey from the previous lags.
        """
        self._set_memory_plan(lambda i: self.question_names[max(0, i - lags) : i])
        return self

    def _set_memory_plan(self, prior_questions_func: Callable):
        """Set memory plan based on a provided function determining prior questions.

        :param prior_questions_func: A function that takes the index of the current question and returns a list of prior questions to remember.

        >>> s = Survey.example()
        >>> s._set_memory_plan(lambda i: s.question_names[:i])

        """
        for i, question_name in enumerate(self.question_names):
            self.memory_plan.add_memory_collection(
                focal_question=question_name,
                prior_questions=prior_questions_func(i),
            )

    def add_targeted_memory(
        self,
        focal_question: Union[QuestionBase, str],
        prior_question: Union[QuestionBase, str],
    ) -> Survey:
        """Add instructions to a survey than when answering focal_question.

        :param focal_question: The question that the agent is answering.
        :param prior_question: The question that the agent should remember when answering the focal question.

        Here we add instructions to a survey than when answering q2 they should remember q1:

        >>> s = Survey.example().add_targeted_memory("q2", "q0")
        >>> s.memory_plan
        {'q2': Memory(prior_questions=['q0'])}

        The agent should also remember the answers to prior_questions listed in prior_questions.
        """
        focal_question_name = self.question_names[
            self._get_question_index(focal_question)
        ]
        prior_question_name = self.question_names[
            self._get_question_index(prior_question)
        ]

        self.memory_plan.add_single_memory(
            focal_question=focal_question_name,
            prior_question=prior_question_name,
        )

        return self

    def add_memory_collection(
        self,
        focal_question: Union[QuestionBase, str],
        prior_questions: List[Union[QuestionBase, str]],
    ) -> Survey:
        """Add prior questions and responses so the agent has them when answering.

        This adds instructions to a survey than when answering focal_question, the agent should also remember the answers to prior_questions listed in prior_questions.

        :param focal_question: The question that the agent is answering.
        :param prior_questions: The questions that the agent should remember when answering the focal question.

        Here we have it so that when answering q2, the agent should remember answers to q0 and q1:

        >>> s = Survey.example().add_memory_collection("q2", ["q0", "q1"])
        >>> s.memory_plan
        {'q2': Memory(prior_questions=['q0', 'q1'])}
        """
        focal_question_name = self.question_names[
            self._get_question_index(focal_question)
        ]

        prior_question_names = [
            self.question_names[self._get_question_index(prior_question)]
            for prior_question in prior_questions
        ]

        self.memory_plan.add_memory_collection(
            focal_question=focal_question_name, prior_questions=prior_question_names
        )
        return self

    # endregion
    # endregion
    # endregion

    # region: Question groups
    def add_question_group(
        self,
        start_question: Union[QuestionBase, str],
        end_question: Union[QuestionBase, str],
        group_name: str,
    ) -> Survey:
        """Add a group of questions to the survey.

        :param start_question: The first question in the group.
        :param end_question: The last question in the group.
        :param group_name: The name of the group.

        Example:

        >>> s = Survey.example().add_question_group("q0", "q1", "group1")
        >>> s.question_groups
        {'group1': (0, 1)}

        The name of the group must be a valid identifier:

        >>> s = Survey.example().add_question_group("q0", "q2", "1group1")
        Traceback (most recent call last):
        ...
        ValueError: Group name 1group1 is not a valid identifier.

        The name of the group cannot be the same as an existing question name:

        >>> s = Survey.example().add_question_group("q0", "q1", "q0")
        Traceback (most recent call last):
        ...
        ValueError: Group name q0 already exists as a question name in the survey.

        The start index must be less than the end index:

        >>> s = Survey.example().add_question_group("q1", "q0", "group1")
        Traceback (most recent call last):
        ...
        ValueError: Start index 1 is greater than end index 0.
        """

        if not group_name.isidentifier():
            raise ValueError(f"Group name {group_name} is not a valid identifier.")

        if group_name in self.question_groups:
            raise ValueError(f"Group name {group_name} already exists in the survey.")

        if group_name in self.question_name_to_index:
            raise ValueError(
                f"Group name {group_name} already exists as a question name in the survey."
            )

        start_index = self._get_question_index(start_question)
        end_index = self._get_question_index(end_question)

        if start_index > end_index:
            raise ValueError(
                f"Start index {start_index} is greater than end index {end_index}."
            )

        for existing_group_name, (
            existing_start_index,
            existing_end_index,
        ) in self.question_groups.items():
            if start_index < existing_start_index and end_index > existing_end_index:
                raise ValueError(
                    f"Group {group_name} contains the questions in the new group."
                )
            if start_index > existing_start_index and end_index < existing_end_index:
                raise ValueError(f"Group {group_name} is contained in the new group.")
            if start_index < existing_start_index and end_index > existing_start_index:
                raise ValueError(f"Group {group_name} overlaps with the new group.")
            if start_index < existing_end_index and end_index > existing_end_index:
                raise ValueError(f"Group {group_name} overlaps with the new group.")

        self.question_groups[group_name] = (start_index, end_index)
        return self

    # endregion

    # region: Survey rules
    def show_rules(self) -> None:
        """Print out the rules in the survey.

        >>> s = Survey.example()
        >>> s.show_rules()
        ┏━━━━━━━━━━━┳━━━━━━━━━━━━━┳━━━━━━━━┳━━━━━━━━━━┳━━━━━━━━━━━━━┓
        ┃ current_q ┃ expression  ┃ next_q ┃ priority ┃ before_rule ┃
        ┡━━━━━━━━━━━╇━━━━━━━━━━━━━╇━━━━━━━━╇━━━━━━━━━━╇━━━━━━━━━━━━━┩
        │ 0         │ True        │ 1      │ -1       │ False       │
        │ 0         │ q0 == 'yes' │ 2      │ 0        │ False       │
        │ 1         │ True        │ 2      │ -1       │ False       │
        │ 2         │ True        │ 3      │ -1       │ False       │
        └───────────┴─────────────┴────────┴──────────┴─────────────┘
        """
        self.rule_collection.show_rules()

    def add_stop_rule(
        self, question: Union[QuestionBase, str], expression: str
    ) -> Survey:
        """Add a rule that stops the survey.

        :param question: The question to add the stop rule to.
        :param expression: The expression to evaluate.

        If this rule is true, the survey ends.
        The rule is evaluated *after* the question is answered. If the rule is true, the survey ends.

        Here, answering "yes" to q0 ends the survey:

        >>> s = Survey.example().add_stop_rule("q0", "q0 == 'yes'")
        >>> s.next_question("q0", {"q0": "yes"})
        EndOfSurvey

        By comparison, answering "no" to q0 does not end the survey:

        >>> s.next_question("q0", {"q0": "no"}).question_name
        'q1'
        """
        self.add_rule(question, expression, EndOfSurvey)
        return self

    def clear_non_default_rules(self) -> Survey:
        """Remove all non-default rules from the survey.
        >>> Survey.example().show_rules()
        ┏━━━━━━━━━━━┳━━━━━━━━━━━━━┳━━━━━━━━┳━━━━━━━━━━┳━━━━━━━━━━━━━┓
        ┃ current_q ┃ expression  ┃ next_q ┃ priority ┃ before_rule ┃
        ┡━━━━━━━━━━━╇━━━━━━━━━━━━━╇━━━━━━━━╇━━━━━━━━━━╇━━━━━━━━━━━━━┩
        │ 0         │ True        │ 1      │ -1       │ False       │
        │ 0         │ q0 == 'yes' │ 2      │ 0        │ False       │
        │ 1         │ True        │ 2      │ -1       │ False       │
        │ 2         │ True        │ 3      │ -1       │ False       │
        └───────────┴─────────────┴────────┴──────────┴─────────────┘
        >>> Survey.example().clear_non_default_rules().show_rules()
        ┏━━━━━━━━━━━┳━━━━━━━━━━━━┳━━━━━━━━┳━━━━━━━━━━┳━━━━━━━━━━━━━┓
        ┃ current_q ┃ expression ┃ next_q ┃ priority ┃ before_rule ┃
        ┡━━━━━━━━━━━╇━━━━━━━━━━━━╇━━━━━━━━╇━━━━━━━━━━╇━━━━━━━━━━━━━┩
        │ 0         │ True       │ 1      │ -1       │ False       │
        │ 1         │ True       │ 2      │ -1       │ False       │
        │ 2         │ True       │ 3      │ -1       │ False       │
        └───────────┴────────────┴────────┴──────────┴─────────────┘
        """
        s = Survey()
        for question in self.questions:
            s.add_question(question)
        return s

    def add_skip_rule(
        self, question: Union[QuestionBase, str], expression: str
    ) -> Survey:
        """
        Adds a per-question skip rule to the survey.

        :param question: The question to add the skip rule to.
        :param expression: The expression to evaluate.

        This adds a rule that skips 'q0' always, before the question is answered:

        >>> from edsl import QuestionFreeText
        >>> q0 = QuestionFreeText.example()
        >>> q0.question_name = "q0"
        >>> q1 = QuestionFreeText.example()
        >>> q1.question_name = "q1"
        >>> s = Survey([q0, q1]).add_skip_rule("q0", "True")
        >>> s.next_question("q0", {}).question_name
        'q1'

        Note that this is different from a rule that jumps to some other question *after* the question is answered.

        """
        question_index = self._get_question_index(question)
        self._add_rule(question, expression, question_index + 1, before_rule=True)
        return self

    def _get_new_rule_priority(
        self, question_index: int, before_rule: bool = False
    ) -> int:
        """Return the priority for the new rule.

        :param question_index: The index of the question to add the rule to.
        :param before_rule: Whether the rule is evaluated before the question is answered.

        >>> s = Survey.example()
        >>> s._get_new_rule_priority(0)
        1
        """
        current_priorities = [
            rule.priority
            for rule in self.rule_collection.applicable_rules(
                question_index, before_rule
            )
        ]
        if len(current_priorities) == 0:
            return RulePriority.DEFAULT.value + 1

        max_priority = max(current_priorities)
        # newer rules take priority over older rules
        new_priority = (
            RulePriority.DEFAULT.value
            if len(current_priorities) == 0
            else max_priority + 1
        )
        return new_priority

    def add_rule(
        self,
        question: Union[QuestionBase, str],
        expression: str,
        next_question: Union[QuestionBase, int],
        before_rule: bool = False,
    ) -> Survey:
        """
        Add a rule to a Question of the Survey.

        :param question: The question to add the rule to.
        :param expression: The expression to evaluate.
        :param next_question: The next question to go to if the rule is true.
        :param before_rule: Whether the rule is evaluated before the question is answered.

        This adds a rule that if the answer to q0 is 'yes', the next question is q2 (as opposed to q1)

        >>> s = Survey.example().add_rule("q0", "{{ q0 }} == 'yes'", "q2")
        >>> s.next_question("q0", {"q0": "yes"}).question_name
        'q2'

        """
        return self._add_rule(
            question, expression, next_question, before_rule=before_rule
        )

    def _add_rule(
        self,
        question: Union[QuestionBase, str],
        expression: str,
        next_question: Union[QuestionBase, str, int],
        before_rule: bool = False,
    ) -> Survey:
        """
        Add a rule to a Question of the Survey with the appropriate priority.

        :param question: The question to add the rule to.
        :param expression: The expression to evaluate.
        :param next_question: The next question to go to if the rule is true.
        :param before_rule: Whether the rule is evaluated before the question is answered.


        - The last rule added for the question will have the highest priority.
        - If there are no rules, the rule added gets priority -1.
        """
        question_index = self._get_question_index(question)

        # Might not have the name of the next question yet
        if isinstance(next_question, int):
            next_question_index = next_question
        else:
            next_question_index = self._get_question_index(next_question)

        new_priority = self._get_new_rule_priority(question_index, before_rule)

        self.rule_collection.add_rule(
            Rule(
                current_q=question_index,
                expression=expression,
                next_q=next_question_index,
                question_name_to_index=self.question_name_to_index,
                priority=new_priority,
                before_rule=before_rule,
            )
        )

        return self

    # endregion

    # region: Forward methods
    def by(self, *args: Union["Agent", "Scenario", "LanguageModel"]) -> "Jobs":
        """Add Agents, Scenarios, and LanguageModels to a survey and returns a runnable Jobs object.

        :param args: The Agents, Scenarios, and LanguageModels to add to the survey.

        This takes the survey and adds an Agent and a Scenario via 'by' which converts to a Jobs object:

        >>> s = Survey.example(); from edsl import Agent; from edsl import Scenario
        >>> s.by(Agent.example()).by(Scenario.example())
        Jobs(...)
        """
        from edsl.jobs.Jobs import Jobs

        job = Jobs(survey=self)
        return job.by(*args)

    def to_jobs(self):
        """Convert the survey to a Jobs object."""
        from edsl.jobs.Jobs import Jobs

        return Jobs(survey=self)

    # endregion

    # region: Running the survey

    def __call__(self, model=None, agent=None, cache=None, **kwargs):
        """Run the survey with default model, taking the required survey as arguments.

        >>> from edsl.questions import QuestionFunctional
        >>> def f(scenario, agent_traits): return "yes" if scenario["period"] == "morning" else "no"
        >>> q = QuestionFunctional(question_name = "q0", func = f)
        >>> s = Survey([q])
        >>> s(period = "morning", cache = False).select("answer.q0").first()
        'yes'
        >>> s(period = "evening", cache = False).select("answer.q0").first()
        'no'
        """
        job = self.get_job(model, agent, **kwargs)
        return job.run(cache=cache)

    async def run_async(self, model=None, agent=None, cache=None, **kwargs):
        """Run the survey with default model, taking the required survey as arguments.

        >>> from edsl.questions import QuestionFunctional
        >>> def f(scenario, agent_traits): return "yes" if scenario["period"] == "morning" else "no"
        >>> q = QuestionFunctional(question_name = "q0", func = f)
        >>> s = Survey([q])
        >>> s(period = "morning").select("answer.q0").first()
        'yes'
        >>> s(period = "evening").select("answer.q0").first()
        'no'
        """
        # TODO: temp fix by creating a cache
        if cache is None:
            from edsl.data import Cache

            c = Cache()
        else:
            c = cache
        jobs: "Jobs" = self.get_job(model, agent, **kwargs)
        return await jobs.run_async(cache=c)

    def run(self, *args, **kwargs) -> "Results":
        """Turn the survey into a Job and runs it.

        Here we run a survey but with debug mode on (so LLM calls are not made)

        >>> from edsl import QuestionFreeText
        >>> s = Survey([QuestionFreeText.example()])
        >>> results = s.run(debug = True, cache = False)
        >>> results.select('answer.*')
        Dataset([{'answer.how_are_you': ['...']}])
        """
        from edsl.jobs.Jobs import Jobs

        return Jobs(survey=self).run(*args, **kwargs)

    # region: Survey flow
    def next_question(
        self, current_question: Union[str, QuestionBase], answers: dict
    ) -> Union[QuestionBase, EndOfSurvey.__class__]:
        """
        Return the next question in a survey.

        :param current_question: The current question in the survey.
        :param answers: The answers for the survey so far

        - If called with no arguments, it returns the first question in the survey.
        - If no answers are provided for a question with a rule, the next question is returned. If answers are provided, the next question is determined by the rules and the answers.
        - If the next question is the last question in the survey, an EndOfSurvey object is returned.

        >>> s = Survey.example()
        >>> s.next_question("q0", {"q0": "yes"}).question_name
        'q2'
        >>> s.next_question("q0", {"q0": "no"}).question_name
        'q1'

        """
        if isinstance(current_question, str):
            current_question = self.get_question(current_question)

        question_index = self.question_name_to_index[current_question.question_name]
        next_question_object = self.rule_collection.next_question(
            question_index, answers
        )

        if next_question_object.num_rules_found == 0:
            raise SurveyHasNoRulesError

        if next_question_object.next_q == EndOfSurvey:
            return EndOfSurvey
        else:
            if next_question_object.next_q >= len(self.questions):
                return EndOfSurvey
            else:
                return self.questions[next_question_object.next_q]

    def gen_path_through_survey(self) -> Generator[QuestionBase, dict, None]:
        """
        Generate a coroutine that can be used to conduct an Interview.

        The coroutine is a generator that yields a question and receives answers.
        It starts with the first question in the survey.
        The coroutine ends when an EndOfSurvey object is returned.

        For the example survey, this is the rule table:

        >>> s = Survey.example()
        >>> s.show_rules()
        ┏━━━━━━━━━━━┳━━━━━━━━━━━━━┳━━━━━━━━┳━━━━━━━━━━┳━━━━━━━━━━━━━┓
        ┃ current_q ┃ expression  ┃ next_q ┃ priority ┃ before_rule ┃
        ┡━━━━━━━━━━━╇━━━━━━━━━━━━━╇━━━━━━━━╇━━━━━━━━━━╇━━━━━━━━━━━━━┩
        │ 0         │ True        │ 1      │ -1       │ False       │
        │ 0         │ q0 == 'yes' │ 2      │ 0        │ False       │
        │ 1         │ True        │ 2      │ -1       │ False       │
        │ 2         │ True        │ 3      │ -1       │ False       │
        └───────────┴─────────────┴────────┴──────────┴─────────────┘

        Note that q0 has a rule that if the answer is 'yes', the next question is q2. If the answer is 'no', the next question is q1.

        Here is the path through the survey if the answer to q0 is 'yes':

        >>> i = s.gen_path_through_survey()
        >>> next(i)
        Question('multiple_choice', question_name = \"""q0\""", question_text = \"""Do you like school?\""", question_options = ['yes', 'no'])
        >>> i.send({"q0": "yes"})
        Question('multiple_choice', question_name = \"""q2\""", question_text = \"""Why?\""", question_options = ['**lack*** of killer bees in cafeteria', 'other'])

        And here is the path through the survey if the answer to q0 is 'no':

        >>> i2 = s.gen_path_through_survey()
        >>> next(i2)
        Question('multiple_choice', question_name = \"""q0\""", question_text = \"""Do you like school?\""", question_options = ['yes', 'no'])
        >>> i2.send({"q0": "no"})
        Question('multiple_choice', question_name = \"""q1\""", question_text = \"""Why not?\""", question_options = ['killer bees in cafeteria', 'other'])
        """
        self.answers = {}
        question = self._questions[0]
        while not question == EndOfSurvey:
            # breakpoint()
            answer = yield question
            self.answers.update(answer)
            # print(f"Answers: {self.answers}")
            ## TODO: This should also include survey and agent attributes
            question = self.next_question(question, self.answers)

    # endregion

    # regions: DAG construction
    def textify(self, index_dag: DAG) -> DAG:
        """Convert the DAG of question indices to a DAG of question names.

        :param index_dag: The DAG of question indices.

        Example:

        >>> s = Survey.example()
        >>> d = s.dag()
        >>> d
        {1: {0}, 2: {0}}
        >>> s.textify(d)
        {'q1': {'q0'}, 'q2': {'q0'}}
        """

        def get_name(index: int):
            """Return the name of the question given the index."""
            if index >= len(self.questions):
                return EndOfSurvey
            try:
                return self.questions[index].question_name
            except IndexError:
                print(
                    f"The index is {index} but the length of the questions is {len(self.questions)}"
                )
                raise

        try:
            text_dag = {}
            for child_index, parent_indices in index_dag.items():
                parent_names = {get_name(index) for index in parent_indices}
                child_name = get_name(child_index)
                text_dag[child_name] = parent_names
            return text_dag
        except IndexError:
            raise

    @property
    def piping_dag(self) -> DAG:
        """Figures out the DAG of piping dependencies.

        >>> from edsl import QuestionFreeText
        >>> q0 = QuestionFreeText(question_text="Here is a question", question_name="q0")
        >>> q1 = QuestionFreeText(question_text="You previously answered {{ q0 }}---how do you feel now?", question_name="q1")
        >>> s = Survey([q0, q1])
        >>> s.piping_dag
        {1: {0}}
        """
        d = {}
        for question_name, depenencies in self.parameters_by_question.items():
            if depenencies:
                question_index = self.question_name_to_index[question_name]
                for dependency in depenencies:
                    if dependency not in self.question_name_to_index:
                        pass
                    else:
                        dependency_index = self.question_name_to_index[dependency]
                        if question_index not in d:
                            d[question_index] = set()
                        d[question_index].add(dependency_index)
        return d

    def dag(self, textify: bool = False) -> DAG:
        """Return the DAG of the survey, which reflects both skip-logic and memory.

        :param textify: Whether to return the DAG with question names instead of indices.

        >>> s = Survey.example()
        >>> d = s.dag()
        >>> d
        {1: {0}, 2: {0}}

        """
        memory_dag = self.memory_plan.dag
        rule_dag = self.rule_collection.dag
        piping_dag = self.piping_dag
        if textify:
            memory_dag = DAG(self.textify(memory_dag))
            rule_dag = DAG(self.textify(rule_dag))
            piping_dag = DAG(self.textify(piping_dag))
        return memory_dag + rule_dag + piping_dag

    ###################
    # DUNDER METHODS
    ###################
    def __len__(self) -> int:
        """Return the number of questions in the survey.

        >>> s = Survey.example()
        >>> len(s)
        3
        """
        return len(self._questions)

    def __getitem__(self, index) -> QuestionBase:
        """Return the question object given the question index.

        :param index: The index of the question to get.

        >>> s = Survey.example()
        >>> s[0]
        Question('multiple_choice', question_name = \"""q0\""", question_text = \"""Do you like school?\""", question_options = ['yes', 'no'])

        """
        if isinstance(index, int):
            return self._questions[index]
        elif isinstance(index, str):
            return getattr(self, index)

    def _diff(self, other):
        """Used for debugging. Print out the differences between two surveys."""
        from rich import print

        for key, value in self.to_dict().items():
            if value != other.to_dict()[key]:
                print(f"Key: {key}")
                print("\n")
                print(f"Self: {value}")
                print("\n")
                print(f"Other: {other.to_dict()[key]}")
                print("\n\n")

    def __eq__(self, other) -> bool:
        """Return True if the two surveys have the same to_dict.

        :param other: The other survey to compare to.

        >>> s = Survey.example()
        >>> s == s
        True

        >>> s == "poop"
        False

        """
        if not isinstance(other, Survey):
            return False
        return self.to_dict() == other.to_dict()

    @classmethod
    def from_qsf(
        cls, qsf_file: Optional[str] = None, url: Optional[str] = None
    ) -> Survey:
        """Create a Survey object from a Qualtrics QSF file."""

        if url and qsf_file:
            raise ValueError("Only one of url or qsf_file can be provided.")

        if (not url) and (not qsf_file):
            raise ValueError("Either url or qsf_file must be provided.")

        if url:
            response = requests.get(url)
            response.raise_for_status()  # Ensure the request was successful

            # Save the Excel file to a temporary file
            with tempfile.NamedTemporaryFile(suffix=".qsf", delete=False) as temp_file:
                temp_file.write(response.content)
                qsf_file = temp_file.name

        from edsl.surveys.SurveyQualtricsImport import SurveyQualtricsImport

        so = SurveyQualtricsImport(qsf_file)
        return so.create_survey()

    # region: Display methods
    def print(self):
        """Print the survey in a rich format.

        >>> s = Survey.example()
        >>> s.print()
        {
          "questions": [
          ...
        }
        """
        from rich import print_json
        import json

        print_json(json.dumps(self.to_dict()))

    def __repr__(self) -> str:
        """Return a string representation of the survey."""

        # questions_string = ", ".join([repr(q) for q in self._questions])
        questions_string = ", ".join([repr(q) for q in self.raw_passed_questions or []])
        # question_names_string = ", ".join([repr(name) for name in self.question_names])
        return f"Survey(questions=[{questions_string}], memory_plan={self.memory_plan}, rule_collection={self.rule_collection}, question_groups={self.question_groups})"

    def _repr_html_(self) -> str:
        from edsl.utilities.utilities import data_to_html

        return data_to_html(self.to_dict())

    def rich_print(self) -> Table:
        """Print the survey in a rich format.

        >>> t = Survey.example().rich_print()
        >>> print(t) # doctest: +SKIP
        ┏━━━━━━━━━━━━━━━━━━━━━━━━━━━━━━━━━━━━━━━━━━━━━━━━━━━━━━━━━━━━━━━━━━━━━━━━━━━━━━━━━━━━━━━━━━━━━━━━━━━━┓
        ┃ Questions                                                                                          ┃
        ┡━━━━━━━━━━━━━━━━━━━━━━━━━━━━━━━━━━━━━━━━━━━━━━━━━━━━━━━━━━━━━━━━━━━━━━━━━━━━━━━━━━━━━━━━━━━━━━━━━━━━┩
        │ ┏━━━━━━━━━━━━━━━┳━━━━━━━━━━━━━━━━━┳━━━━━━━━━━━━━━━━━━━━━┳━━━━━━━━━┓                                │
        │ ┃ Question Name ┃ Question Type   ┃ Question Text       ┃ Options ┃                                │
        │ ┡━━━━━━━━━━━━━━━╇━━━━━━━━━━━━━━━━━╇━━━━━━━━━━━━━━━━━━━━━╇━━━━━━━━━┩                                │
        │ │ q0            │ multiple_choice │ Do you like school? │ yes, no │                                │
        │ └───────────────┴─────────────────┴─────────────────────┴─────────┘                                │
        │ ┏━━━━━━━━━━━━━━━┳━━━━━━━━━━━━━━━━━┳━━━━━━━━━━━━━━━┳━━━━━━━━━━━━━━━━━━━━━━━━━━━━━━━━━┓              │
        │ ┃ Question Name ┃ Question Type   ┃ Question Text ┃ Options                         ┃              │
        │ ┡━━━━━━━━━━━━━━━╇━━━━━━━━━━━━━━━━━╇━━━━━━━━━━━━━━━╇━━━━━━━━━━━━━━━━━━━━━━━━━━━━━━━━━┩              │
        │ │ q1            │ multiple_choice │ Why not?      │ killer bees in cafeteria, other │              │
        │ └───────────────┴─────────────────┴───────────────┴─────────────────────────────────┘              │
        │ ┏━━━━━━━━━━━━━━━┳━━━━━━━━━━━━━━━━━┳━━━━━━━━━━━━━━━┳━━━━━━━━━━━━━━━━━━━━━━━━━━━━━━━━━━━━━━━━━━━━━━┓ │
        │ ┃ Question Name ┃ Question Type   ┃ Question Text ┃ Options                                      ┃ │
        │ ┡━━━━━━━━━━━━━━━╇━━━━━━━━━━━━━━━━━╇━━━━━━━━━━━━━━━╇━━━━━━━━━━━━━━━━━━━━━━━━━━━━━━━━━━━━━━━━━━━━━━┩ │
        │ │ q2            │ multiple_choice │ Why?          │ **lack*** of killer bees in cafeteria, other │ │
        │ └───────────────┴─────────────────┴───────────────┴──────────────────────────────────────────────┘ │
        └────────────────────────────────────────────────────────────────────────────────────────────────────┘
        """
        from rich.table import Table

        table = Table(show_header=True, header_style="bold magenta")
        table.add_column("Questions", style="dim")

        for question in self._questions:
            table.add_row(question.rich_print())

        return table

    # endregion

    def codebook(self) -> dict[str, str]:
        """Create a codebook for the survey, mapping question names to question text.

        >>> s = Survey.example()
        >>> s.codebook()
        {'q0': 'Do you like school?', 'q1': 'Why not?', 'q2': 'Why?'}
        """
        codebook = {}
        for question in self._questions:
            codebook[question.question_name] = question.question_text
        return codebook

    # region: Export methods
    def to_csv(self, filename: str = None):
        """Export the survey to a CSV file.

        :param filename: The name of the file to save the CSV to.

        >>> s = Survey.example()
        >>> s.to_csv() # doctest: +SKIP
           index question_name        question_text                                question_options    question_type
        0      0            q0  Do you like school?                                       [yes, no]  multiple_choice
        1      1            q1             Why not?               [killer bees in cafeteria, other]  multiple_choice
        2      2            q2                 Why?  [**lack*** of killer bees in cafeteria, other]  multiple_choice
        """
        raw_data = []
        for index, question in enumerate(self._questions):
            d = {"index": index}
            question_dict = question.to_dict()
            _ = question_dict.pop("edsl_version")
            _ = question_dict.pop("edsl_class_name")
            d.update(question_dict)
            raw_data.append(d)
        from pandas import DataFrame

        df = DataFrame(raw_data)
        if filename:
            df.to_csv(filename, index=False)
        else:
            return df

    def web(
        self,
        platform: Literal[
            "google_forms", "lime_survey", "survey_monkey"
        ] = "google_forms",
        email=None,
    ):
        from edsl.coop import Coop

        c = Coop()

        res = c.web(self.to_dict(), platform, email)
        return res

    # endregion

    @classmethod
    def example(
        cls,
        params: bool = False,
        randomize: bool = False,
        include_instructions=False,
        custom_instructions: Optional[str] = None,
    ) -> Survey:
        """Return an example survey.

        >>> s = Survey.example()
        >>> [q.question_text for q in s.questions]
        ['Do you like school?', 'Why not?', 'Why?']
        """
        from edsl.questions.QuestionMultipleChoice import QuestionMultipleChoice

        addition = "" if not randomize else str(uuid4())
        q0 = QuestionMultipleChoice(
            question_text=f"Do you like school?{addition}",
            question_options=["yes", "no"],
            question_name="q0",
        )
        q1 = QuestionMultipleChoice(
            question_text="Why not?",
            question_options=["killer bees in cafeteria", "other"],
            question_name="q1",
        )
        q2 = QuestionMultipleChoice(
            question_text="Why?",
            question_options=["**lack*** of killer bees in cafeteria", "other"],
            question_name="q2",
        )
        if params:
            q3 = QuestionMultipleChoice(
                question_text="To the question '{{ q0.question_text}}', you said '{{ q0.answer }}'. Do you still feel this way?",
                question_options=["yes", "no"],
                question_name="q3",
            )
            s = cls(questions=[q0, q1, q2, q3])
            return s

        if include_instructions:
            from edsl import Instruction

            custom_instructions = (
                custom_instructions if custom_instructions else "Please pay attention!"
            )

            i = Instruction(text=custom_instructions, name="attention")
            s = cls(questions=[i, q0, q1, q2])
            return s

        s = cls(questions=[q0, q1, q2])
        s = s.add_rule(q0, "q0 == 'yes'", q2)
        return s

    def get_job(self, model=None, agent=None, **kwargs):
        if model is None:
            from edsl import Model

            model = Model()

        from edsl.scenarios.Scenario import Scenario

        s = Scenario(kwargs)

        if not agent:
            from edsl import Agent

            agent = Agent()

        return self.by(s).by(agent).by(model)


def main():
    """Run the example survey."""

    def example_survey():
        """Return an example survey."""
        from edsl.questions.QuestionMultipleChoice import QuestionMultipleChoice
        from edsl.surveys.Survey import Survey

        q0 = QuestionMultipleChoice(
            question_text="Do you like school?",
            question_options=["yes", "no"],
            question_name="q0",
        )
        q1 = QuestionMultipleChoice(
            question_text="Why not?",
            question_options=["killer bees in cafeteria", "other"],
            question_name="q1",
        )
        q2 = QuestionMultipleChoice(
            question_text="Why?",
            question_options=["**lack*** of killer bees in cafeteria", "other"],
            question_name="q2",
        )
        s = Survey(questions=[q0, q1, q2])
        s = s.add_rule(q0, "q0 == 'yes'", q2)
        return s

    s = example_survey()
    survey_dict = s.to_dict()
    s2 = Survey.from_dict(survey_dict)
    results = s2.run()
    print(results)


if __name__ == "__main__":
    import doctest

    # doctest.testmod(optionflags=doctest.ELLIPSIS | doctest.SKIP)
    doctest.testmod(optionflags=doctest.ELLIPSIS)<|MERGE_RESOLUTION|>--- conflicted
+++ resolved
@@ -562,54 +562,6 @@
 
         return Survey(questions=self.questions + other.questions)
 
-<<<<<<< HEAD
-=======
-    def clear_non_default_rules(self) -> Survey:
-        s = Survey()
-        for question in self.questions:
-            s.add_question(question)
-        return s
-
-    @property
-    def parameters(self):
-        """Return a set of parameters in the survey.
-
-        >>> s = Survey.example()
-        >>> s.parameters
-        set()
-        """
-        return set.union(*[q.parameters for q in self.questions])
-
-    @property
-    def parameters_by_question(self):
-        return {q.question_name: q.parameters for q in self.questions}
-
-    @property
-    def question_names(self) -> list[str]:
-        """Return a list of question names in the survey.
-
-        Example:
-
-        >>> s = Survey.example()
-        >>> s.question_names
-        ['q0', 'q1', 'q2']
-        """
-        # return list(self.question_name_to_index.keys())
-        return [q.question_name for q in self.questions]
-
-    @property
-    def question_name_to_index(self) -> dict[str, int]:
-        """Return a dictionary mapping question names to question indices.
-
-        Example:
-
-        >>> s = Survey.example()
-        >>> s.question_name_to_index
-        {'q0': 0, 'q1': 1, 'q2': 2}
-        """
-        return {q.question_name: i for i, q in enumerate(self.questions)}
-
->>>>>>> fa1dc503
     def add_question(self, question: QuestionBase) -> Survey:
         """
         Add a question to survey.
