from typing import List, Union
from collections import defaultdict, UserList

from edsl.exceptions import (
    SurveyRuleCannotEvaluateError,
    SurveyRuleCollectionHasNoRulesAtNodeError,
)
from edsl.utilities.interface import print_table_with_rich
from edsl.surveys.Rule import Rule
from edsl.surveys.base import EndOfSurvey
from edsl.surveys.DAG import DAG

from graphlib import TopologicalSorter

from collections import namedtuple

NextQuestion = namedtuple(
    "NextQuestion", "next_q, num_rules_found, expressions_evaluating_to_true, priority"
)

## We're going to need the survey object itself
## so we know how long the survey is, unless we move


class RuleCollection(UserList):
    "A collection of rules for a particular survey"

    def __init__(self, num_questions: int = None, rules: List[Rule] = None):
        super().__init__(rules or [])
        self.num_questions = num_questions

    def __repr__(self):
        """
        >>> rule_collection = RuleCollection.example()
        >>> rule_collection == eval(repr(rule_collection))
        True
        """
        return f"RuleCollection(rules={self.data}, num_questions={self.num_questions})"

    def to_dict(self):
        return {
            "rules": [rule.to_dict() for rule in self],
            "num_questions": self.num_questions,
        }

    @classmethod
    def from_dict(cls, rule_collection_dict):
        rules = [
            Rule.from_dict(rule_dict) for rule_dict in rule_collection_dict["rules"]
        ]
        num_questions = rule_collection_dict["num_questions"]
        new_rc = cls(rules=rules)
        new_rc.num_questions = num_questions
        return new_rc

    def add_rule(self, rule: Rule):
        """Adds a rule to a survey. If it's not, return human-readable complaints"""
        self.append(rule)

    def show_rules(self) -> None:
        keys = ["current_q", "expression", "next_q", "priority"]
        rule_list = []
        for rule in sorted(self, key=lambda r: r.current_q):
            rule_list.append({k: getattr(rule, k) for k in keys})

        print_table_with_rich(rule_list)

    def applicable_rules(self, q_now) -> list:
        """Which rules apply at the current node?

        >>> rule_collection = RuleCollection.example()
        >>> rule_collection.applicable_rules(1)
        [Rule(current_q=1, expression="q1 == 'yes'", next_q=3, priority=1, question_name_to_index={'q1': 1, 'q2': 2, 'q3': 3, 'q4': 4}), Rule(current_q=1, expression="q1 == 'no'", next_q=2, priority=1, question_name_to_index={'q1': 1, 'q2': 2, 'q3': 3, 'q4': 4})]

        More than one rule can apply. E.g., suppose we are at node 1.
        We could have three rules:
        1. "q1 == 'a' ==> 3
        2. "q1 == 'b' ==> 4
        3. "q1 == 'c' ==> 5
        """
        return [rule for rule in self if rule.current_q == q_now]

    def next_question(self, q_now, answers) -> NextQuestion:
        """Find the next question by index, given the rule collection"""
        # what rules apply at the current node?

        # tracking
        expressions_evaluating_to_true = 0
        next_q = None
        highest_priority = -2  # start with -2 to 'pick up' the default rule added
        num_rules_found = 0

        for rule in self.applicable_rules(q_now):
            num_rules_found += 1
            try:
                if rule.evaluate(answers):  # evaluates to True
                    expressions_evaluating_to_true += 1
                    if rule.priority > highest_priority:  # higher priority
                        # we have a new champ!
                        next_q, highest_priority = rule.next_q, rule.priority
            except SurveyRuleCannotEvaluateError:
                raise

        if num_rules_found == 0:
            raise SurveyRuleCollectionHasNoRulesAtNodeError(
                f"No rules found for question {q_now}"
            )

        return NextQuestion(
            next_q, num_rules_found, expressions_evaluating_to_true, highest_priority
        )

    @property
    def non_default_rules(self) -> List[Rule]:
        """Returns all rules that are not the default rule"
        >>> rule_collection = RuleCollection.example()
        >>> len(rule_collection.non_default_rules)
        2
        """
        return [rule for rule in self if rule.priority > -1]

    def keys_between(self, start_q, end_q, right_inclusive=True):
        """Returns a list of all question indices between start_q and end_q
        >>> rule_collection = RuleCollection(num_questions=5)
        >>> rule_collection.keys_between(1, 3)
        [2, 3]
        >>> rule_collection.keys_between(1, 4)
        [2, 3, 4]
        >>> rule_collection.keys_between(1, EndOfSurvey, right_inclusive=False)
        [2, 3, 4]
        """

        # If it's the end of the survey, all questions between the start_q and the end of the survey
        # now depend on the start_q
        if end_q == EndOfSurvey:
            if self.num_questions is None:
                raise ValueError(
                    "Cannot determine DAG when EndOfSurvey and when num_questions is not known"
                )
<<<<<<< HEAD
            end_q = self.num_questions
=======
            end_q = self.num_questions - 1
>>>>>>> 785c2364

        question_range = list(range(start_q + 1, end_q + int(right_inclusive)))

        return question_range

    @property
    def dag(self) -> dict:
        """
        Finds the DAG of the survey, based on the skip logic.
        Keys are children questions; the list of values are nodes that must be answered first

        Rules are designated at the current question and then direct where
        control goes next. As such, the destination nodes are the keys
        and the current nodes are the values. Furthermore, all questions between
        the current and destination nodes are also included as keys, as they will depend
        on the answer to the focal node as well.

        ## If we have a rule that says "if q1 == 'yes', go to q3",
        ## Then q3 depends on q1, but so does q2
        ## So the DAG would be {3: [1], 2: [1]}

        >>> rule_collection = RuleCollection(num_questions=5)
        >>> qn2i = {'q1': 1, 'q2': 2, 'q3': 3, 'q4': 4}
        >>> rule_collection.add_rule(Rule(current_q=1, expression="q1 == 'yes'", next_q=3, priority=1,  question_name_to_index = qn2i))
        >>> rule_collection.add_rule(Rule(current_q=1, expression="q1 == 'no'", next_q=2, priority=1, question_name_to_index = qn2i))
        >>> rule_collection.dag
        {2: {1}, 3: {1}}
        """
        children_to_parents = defaultdict(set)
        # we are only interested in non-default rules. Default rules are those
        # that just go to the next question, so they don't add any dependencies
        for rule in self.non_default_rules:
            current_q, next_q = rule.current_q, rule.next_q
            for q in self.keys_between(current_q, next_q):
                children_to_parents[q].add(current_q)
        return DAG(dict(sorted(children_to_parents.items())))

    @classmethod
    def example(cls):
        qn2i = {"q1": 1, "q2": 2, "q3": 3, "q4": 4}
        return cls(
            num_questions=5,
            rules=[
                Rule(
                    current_q=1,
                    expression="q1 == 'yes'",
                    next_q=3,
                    priority=1,
                    question_name_to_index=qn2i,
                ),
                Rule(
                    current_q=1,
                    expression="q1 == 'no'",
                    next_q=2,
                    priority=1,
                    question_name_to_index=qn2i,
                ),
            ],
        )


if __name__ == "__main__":
    # pass
    import doctest

    doctest.testmod()<|MERGE_RESOLUTION|>--- conflicted
+++ resolved
@@ -137,11 +137,7 @@
                 raise ValueError(
                     "Cannot determine DAG when EndOfSurvey and when num_questions is not known"
                 )
-<<<<<<< HEAD
-            end_q = self.num_questions
-=======
             end_q = self.num_questions - 1
->>>>>>> 785c2364
 
         question_range = list(range(start_q + 1, end_q + int(right_inclusive)))
 
