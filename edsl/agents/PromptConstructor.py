from __future__ import annotations
from typing import Dict, Any, Optional, Set
from collections import UserList
import pdb

from jinja2 import Environment, meta

from edsl.prompts.Prompt import Prompt
from edsl.data_transfer_models import ImageInfo
from edsl.prompts.registry import get_classes as prompt_lookup
from edsl.exceptions import QuestionScenarioRenderError

from edsl.agents.prompt_helpers import PromptComponent, PromptList, PromptPlan


def get_jinja2_variables(template_str: str) -> Set[str]:
    """
    Extracts all variable names from a Jinja2 template using Jinja2's built-in parsing.

    Args:
    template_str (str): The Jinja2 template string

    Returns:
    Set[str]: A set of variable names found in the template
    """
    env = Environment()
    ast = env.parse(template_str)
    return meta.find_undeclared_variables(ast)


class PromptConstructor:
    """
    The pieces of a prompt are:
    - The agent instructions - "You are answering questions as if you were a human. Do not break character."
    - The persona prompt - "You are an agent with the following persona: {'age': 22, 'hair': 'brown', 'height': 5.5}"
    - The question instructions - "You are being asked the following question: Do you like school? The options are 0: yes 1: no Return a valid JSON formatted like this, selecting only the number of the option: {"answer": <put answer code here>, "comment": "<put explanation here>"} Only 1 option may be selected."
    - The memory prompt - "Before the question you are now answering, you already answered the following question(s): Question: Do you like school? Answer: Prior answer"

    This is mixed into the Invigilator class.
    """

    def __init__(self, invigilator):
        self.invigilator = invigilator
        self.agent = invigilator.agent
        self.question = invigilator.question
        self.scenario = invigilator.scenario
        self.survey = invigilator.survey
        self.model = invigilator.model
        self.current_answers = invigilator.current_answers
        self.memory_plan = invigilator.memory_plan
        self.prompt_plan = PromptPlan()

    @property
    def scenario_file_keys(self) -> list:
        """We need to find all the keys in the scenario that refer to FileStore objects.
        These will be used to append to the prompt a list of files that are part of the scenario.
        """
        from edsl.scenarios.FileStore import FileStore

        file_entries = []
        for key, value in self.scenario.items():
            if isinstance(value, FileStore):
                file_entries.append(key)
        return file_entries

    @property
    def agent_instructions_prompt(self) -> Prompt:
        """
        >>> from edsl.agents.InvigilatorBase import InvigilatorBase
        >>> i = InvigilatorBase.example()
        >>> i.prompt_constructor.agent_instructions_prompt
        Prompt(text=\"""You are answering questions as if you were a human. Do not break character.\""")
        """
        from edsl import Agent

        if self.agent == Agent():  # if agent is empty, then return an empty prompt
            return Prompt(text="")
        if not hasattr(self, "_agent_instructions_prompt"):
            applicable_prompts = prompt_lookup(
                component_type="agent_instructions",
                model=self.model.model,
            )
            if len(applicable_prompts) == 0:
                raise Exception("No applicable prompts found")
            self._agent_instructions_prompt = applicable_prompts[0](
                text=self.agent.instruction
            )
        return self._agent_instructions_prompt

    @property
    def agent_persona_prompt(self) -> Prompt:
        """
        >>> from edsl.agents.InvigilatorBase import InvigilatorBase
        >>> i = InvigilatorBase.example()
        >>> i.prompt_constructor.agent_persona_prompt
        Prompt(text=\"""You are an agent with the following persona:
        {'age': 22, 'hair': 'brown', 'height': 5.5}\""")

        """
        from edsl import Agent

        if hasattr(self, "_agent_persona_prompt"):
            return self._agent_persona_prompt

        if self.agent == Agent():  # if agent is empty, then return an empty prompt
            return Prompt(text="")

        if not hasattr(self.agent, "agent_persona"):
            applicable_prompts = prompt_lookup(
                component_type="agent_persona",
                model=self.model.model,
            )
            persona_prompt_template = applicable_prompts[0]()
        else:
            persona_prompt_template = self.agent.agent_persona

        # TODO: This multiple passing of agent traits - not sure if it is necessary. Not harmful.
        template_parameter_dictionary = (
            self.agent.traits
            | {"traits": self.agent.traits}
            | {"codebook": self.agent.codebook}
            | {"traits": self.agent.traits}
        )

        if undefined := persona_prompt_template.undefined_template_variables(
            template_parameter_dictionary
        ):
            raise QuestionScenarioRenderError(
                f"Agent persona still has variables that were not rendered: {undefined}"
            )

        persona_prompt = persona_prompt_template.render(template_parameter_dictionary)
        if persona_prompt.has_variables:
            raise QuestionScenarioRenderError(
                "Agent persona still has variables that were not rendered."
            )

        self._agent_persona_prompt = persona_prompt

        return self._agent_persona_prompt

    def prior_answers_dict(self) -> dict:
        d = self.survey.question_names_to_questions()
        # This attaches the answer to the question
        for question, answer in self.current_answers.items():
            if question in d:
                d[question].answer = answer
            else:
                # adds a comment to the question
                if (new_question := question.split("_comment")[0]) in d:
                    d[new_question].comment = answer
        return d

    @property
    def question_file_keys(self):
        raw_question_text = self.question.question_text
        variables = get_jinja2_variables(raw_question_text)
        question_file_keys = []
        for var in variables:
            if var in self.scenario_file_keys:
                question_file_keys.append(var)
        return question_file_keys

    @property
    def question_instructions_prompt(self) -> Prompt:
        """
        >>> from edsl.agents.InvigilatorBase import InvigilatorBase
        >>> i = InvigilatorBase.example()
        >>> i.prompt_constructor.question_instructions_prompt
        Prompt(text=\"""...
        ...
        """
        # The user might have passed a custom prompt, which would be stored in _question_instructions_prompt
        if not hasattr(self, "_question_instructions_prompt"):
<<<<<<< HEAD
=======

            # pdb.set_trace()

>>>>>>> 4c7eed1f
            # Gets the instructions for the question - this is how the question should be answered
            question_prompt = self.question.get_instructions(model=self.model.model)

            # Get the data for the question - this is a dictionary of the question data
            # e.g., {'question_text': 'Do you like school?', 'question_name': 'q0', 'question_options': ['yes', 'no']}
            question_data = self.question.data.copy()

            # check to see if the question_options is actually a string
            # This is used when the user is using the question_options as a variable from a scenario
            # if "question_options" in question_data:
            if isinstance(self.question.data.get("question_options", None), str):
                env = Environment()
                parsed_content = env.parse(self.question.data["question_options"])
                question_option_key = list(
                    meta.find_undeclared_variables(parsed_content)
                )[0]

                # look to see if the question_option_key is in the scenario
                if isinstance(
                    question_options := self.scenario.get(question_option_key), list
                ):
                    question_data["question_options"] = question_options
                    self.question.question_options = question_options

                # might be getting it from the prior answers
                if self.prior_answers_dict().get(question_option_key) is not None:
                    if isinstance(
                        question_options := self.prior_answers_dict()
                        .get(question_option_key)
                        .answer,
                        list,
                    ):
                        question_data["question_options"] = question_options
                        self.question.question_options = question_options

            replacement_dict = (
                {key: f"<see file {key}>" for key in self.scenario_file_keys}
                | question_data
                | {
                    k: v
                    for k, v in self.scenario.items()
                    if k not in self.scenario_file_keys
                }  # don't include images in the replacement dict
                | self.prior_answers_dict()
                | {"agent": self.agent}
                | {
                    "use_code": getattr(self.question, "_use_code", True),
                    "include_comment": getattr(
                        self.question, "_include_comment", False
                    ),
                }
            )

            rendered_instructions = question_prompt.render(replacement_dict)

            # is there anything left to render?
            undefined_template_variables = (
                rendered_instructions.undefined_template_variables({})
            )

            # Check if it's the name of a question in the survey
            for question_name in self.survey.question_names:
                if question_name in undefined_template_variables:
                    print(
                        "Question name found in undefined_template_variables: ",
                        question_name,
                    )

            if undefined_template_variables:
                # breakpoint()
                raise QuestionScenarioRenderError(
                    f"Question instructions still has variables: {undefined_template_variables}."
                )

            ####################################
            # Check if question has instructions - these are instructions in a Survey that can apply to multiple follow-on questions
            ####################################
            relevant_instructions = self.survey.relevant_instructions(
                self.question.question_name
            )

            if relevant_instructions != []:
                preamble_text = Prompt(
                    text="Before answer this question, you were given the following instructions: "
                )
                for instruction in relevant_instructions:
                    preamble_text += instruction.text
                rendered_instructions = preamble_text + rendered_instructions

            self._question_instructions_prompt = rendered_instructions
        return self._question_instructions_prompt

    @property
    def prior_question_memory_prompt(self) -> Prompt:
        if not hasattr(self, "_prior_question_memory_prompt"):
            from edsl.prompts.Prompt import Prompt

            memory_prompt = Prompt(text="")
            if self.memory_plan is not None:
                memory_prompt += self.create_memory_prompt(
                    self.question.question_name
                ).render(self.scenario | self.prior_answers_dict())
            self._prior_question_memory_prompt = memory_prompt
        return self._prior_question_memory_prompt

    def create_memory_prompt(self, question_name: str) -> Prompt:
        """Create a memory for the agent.

        The returns a memory prompt for the agent.

        >>> from edsl.agents.InvigilatorBase import InvigilatorBase
        >>> i = InvigilatorBase.example()
        >>> i.current_answers = {"q0": "Prior answer"}
        >>> i.memory_plan.add_single_memory("q1", "q0")
        >>> p = i.prompt_constructor.create_memory_prompt("q1")
        >>> p.text.strip().replace("\\n", " ").replace("\\t", " ")
        'Before the question you are now answering, you already answered the following question(s):          Question: Do you like school?  Answer: Prior answer'
        """
        return self.memory_plan.get_memory_prompt_fragment(
            question_name, self.current_answers
        )

    def construct_system_prompt(self) -> Prompt:
        """Construct the system prompt for the LLM call."""
        import warnings

        warnings.warn(
            "This method is deprecated. Use get_prompts instead.", DeprecationWarning
        )
        return self.get_prompts()["system_prompt"]

    def construct_user_prompt(self) -> Prompt:
        """Construct the user prompt for the LLM call."""
        import warnings

        warnings.warn(
            "This method is deprecated. Use get_prompts instead.", DeprecationWarning
        )
        return self.get_prompts()["user_prompt"]

    def get_prompts(self) -> Dict[str, Prompt]:
        """Get both prompts for the LLM call.

        >>> from edsl import QuestionFreeText
        >>> from edsl.agents.InvigilatorBase import InvigilatorBase
        >>> q = QuestionFreeText(question_text="How are you today?", question_name="q_new")
        >>> i = InvigilatorBase.example(question = q)
        >>> i.get_prompts()
        {'user_prompt': ..., 'system_prompt': ...}
        """
        # breakpoint()
        prompts = self.prompt_plan.get_prompts(
            agent_instructions=self.agent_instructions_prompt,
            agent_persona=self.agent_persona_prompt,
            question_instructions=self.question_instructions_prompt,
            prior_question_memory=self.prior_question_memory_prompt,
        )
        if self.question_file_keys:
            files_list = []
            for key in self.question_file_keys:
                files_list.append(self.scenario[key])
            prompts["files_list"] = files_list
        return prompts

    def _get_scenario_with_image(self) -> Scenario:
        """This is a helper function to get a scenario with an image, for testing purposes."""
        from edsl import Scenario

        try:
            scenario = Scenario.from_image("../../static/logo.png")
        except FileNotFoundError:
            scenario = Scenario.from_image("static/logo.png")
        return scenario


if __name__ == "__main__":
    import doctest

    doctest.testmod(optionflags=doctest.ELLIPSIS)<|MERGE_RESOLUTION|>--- conflicted
+++ resolved
@@ -172,12 +172,6 @@
         """
         # The user might have passed a custom prompt, which would be stored in _question_instructions_prompt
         if not hasattr(self, "_question_instructions_prompt"):
-<<<<<<< HEAD
-=======
-
-            # pdb.set_trace()
-
->>>>>>> 4c7eed1f
             # Gets the instructions for the question - this is how the question should be answered
             question_prompt = self.question.get_instructions(model=self.model.model)
 
