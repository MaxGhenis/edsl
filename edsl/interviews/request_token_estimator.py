--- conflicted
+++ resolved
@@ -97,28 +97,8 @@
     return total_tokens
 
 
-def request_token_estimator(interview, question):
+class RequestTokenEstimator:
     """Estimate the number of tokens that will be required to run the focal task."""
-<<<<<<< HEAD
-    invigilator = FetchInvigilator(interview)(question=question)
-
-    # TODO: There should be a way to get a more accurate estimate.
-    combined_text = ""
-    file_tokens = 0
-    for prompt in invigilator.get_prompts().values():
-        if hasattr(prompt, "text"):
-            combined_text += prompt.text
-        elif isinstance(prompt, str):
-            combined_text += prompt
-        elif isinstance(prompt, list):
-            for file in prompt:
-                if isinstance(file, FileStore):
-                    file_tokens += file.size * 0.25
-        else:
-            from .exceptions import InterviewTokenError
-            raise InterviewTokenError(f"Prompt is of type {type(prompt)}")
-    return len(combined_text) / 4.0 + file_tokens
-=======
 
     def __init__(self, interview):
         self.interview = interview
@@ -152,7 +132,6 @@
                 raise InterviewTokenError(f"Prompt is of type {type(prompt)}")
         result: float = len(combined_text) / 4.0 + file_tokens
         return result
->>>>>>> da4164f4
 
 
 if __name__ == "__main__":
