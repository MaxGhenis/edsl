--- conflicted
+++ resolved
@@ -239,15 +239,8 @@
         >>> s.keep(["food"])
         Scenario({'food': 'wood chips'})
         """
-<<<<<<< HEAD
-        new_scenario = Scenario()
-        for key in self.keys():
-            if key in list_of_keys:
-                new_scenario[key] = self[key]
-        return new_scenario
-=======
+
         return self.select(list_of_keys)
->>>>>>> 3b3f9b0c
 
     @classmethod
     def from_url(cls, url: str, field_name: Optional[str] = "text") -> "Scenario":
