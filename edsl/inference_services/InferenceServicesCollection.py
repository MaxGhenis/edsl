from edsl.inference_services.InferenceServiceABC import InferenceServiceABC
import warnings


class InferenceServicesCollection:
    added_models = {}

    def __init__(self, services: list[InferenceServiceABC] = None):
        self.services = services or []

    @classmethod
    def add_model(cls, service_name, model_name):
        if service_name not in cls.added_models:
            cls.added_models[service_name] = []
        cls.added_models[service_name].append(model_name)

    @staticmethod
    def _get_service_available(service, warn:bool = False) -> list[str]:
        from_api = True
        try:
            service_models = service.available()
        except Exception as e:
<<<<<<< HEAD
            warnings.warn(
                f"""Did not find a personal API key for {service._inference_service_}. Relying on cache.""",
                UserWarning,
            )
=======
            if warn:
                warnings.warn(
                    f"""Error getting models for {service._inference_service_}. 
                    Check that you have properly stored your Expected Parrot API key and activated remote inference, or stored your own API keys for the language models that you want to use.
                    See https://docs.expectedparrot.com/en/latest/api_keys.html for instructions on storing API keys.
                    Relying on cache.""",
                    UserWarning,
                )
>>>>>>> 9c6a26c1
            from edsl.inference_services.models_available_cache import models_available

            service_models = models_available.get(service._inference_service_, [])
            # cache results
            service._models_list_cache = service_models
            from_api = False
        return service_models  # , from_api

    def available(self):
        total_models = []
        for service in self.services:
            service_models = self._get_service_available(service)
            for model in service_models:
                total_models.append([model, service._inference_service_, -1])

            for model in self.added_models.get(service._inference_service_, []):
                total_models.append([model, service._inference_service_, -1])

        sorted_models = sorted(total_models)
        for i, model in enumerate(sorted_models):
            model[2] = i
            model = tuple(model)
        return sorted_models

    def register(self, service):
        self.services.append(service)

    def create_model_factory(self, model_name: str, service_name=None, index=None):
        for service in self.services:
            if model_name in self._get_service_available(service):
                if service_name is None or service_name == service._inference_service_:
                    return service.create_model(model_name)
                
        # if model_name == "test":
        #     from edsl.language_models import LanguageModel
        #     return LanguageModel(test = True)
            

        raise Exception(f"Model {model_name} not found in any of the services")<|MERGE_RESOLUTION|>--- conflicted
+++ resolved
@@ -20,12 +20,6 @@
         try:
             service_models = service.available()
         except Exception as e:
-<<<<<<< HEAD
-            warnings.warn(
-                f"""Did not find a personal API key for {service._inference_service_}. Relying on cache.""",
-                UserWarning,
-            )
-=======
             if warn:
                 warnings.warn(
                     f"""Error getting models for {service._inference_service_}. 
@@ -34,7 +28,6 @@
                     Relying on cache.""",
                     UserWarning,
                 )
->>>>>>> 9c6a26c1
             from edsl.inference_services.models_available_cache import models_available
 
             service_models = models_available.get(service._inference_service_, [])
